import torch
import torch.nn as nn
import pytorch_lightning as pl
import clip.modules.vision_transformer_prompts as vit
import math
from transformers.models.bert.modeling_bert import BertConfig, BertEmbeddings
from clip.modules import clip_utils, heads, objectives, clip
import copy

# ==========================================
from .modal_generator import ModalGenerator
import torch.nn.functional as F
from .quality_estimator import QualityEstimator
from .quality_guide_fusion import QualityGuidedFusion
# ====质量提示
from .quality_aware_prompt import QualityAwarePromptLearner, IterativeQualityOptimization
# ====新增新质量与新融合
from  .enhanced_quality_estimator import EnhancedQualityEstimator
from  .enhanced_quality_guide_fusion import QualityAwareFusion


def load_clip_to_cpu(backbone_name, prompt_length, prompt_depth):
    url = clip._MODELS[backbone_name]
    model_path = clip._download(url)

    try:
        # loading JIT archive
        model = torch.jit.load(model_path, map_location="cpu")  # .eval()
        state_dict = None

    except RuntimeError:
        state_dict = torch.load(model_path, map_location="cpu")
    model = vit.build_model(state_dict or model.state_dict(), prompt_length, prompt_depth)

    return model


class TextEncoder(nn.Module):
    def __init__(self, clip_model):
        super().__init__()
        self.transformer = clip_model.transformer
        self.token_embedding = clip_model.token_embedding
        self.positional_embedding = clip_model.positional_embedding
        self.ln_final = clip_model.ln_final
        self.text_projection = clip_model.text_projection
        self.dtype = clip_model.dtype
        self.prompt_length = clip_model.prompt_length

    def forward(self, tokenized_texts, all_prompts_text, missing_type):
        x = self.token_embedding(tokenized_texts).type(self.dtype)  # [batch_size, n_ctx, d_model]
        x = x + self.positional_embedding.type(self.dtype)
        x = x.permute(1, 0, 2)  # NLD -> LND
        # Pass as the list, as nn.sequential cannot process multiple arguments in the forward pass
        combined = [x, all_prompts_text, 0, missing_type]  # third argument is the counter which denotes depth of prompt
        outputs = self.transformer(combined)
        # x = outputs[0][self.prompt_length:]  # extract the x back from here

        x = outputs[0]
        # 【修改】动态提取文本特征
        # 根据实际提示长度动态调整
        if len(all_prompts_text) > 0 and all_prompts_text[0] is not None:
            actual_prompt_length = all_prompts_text[0].shape[1]
            x = x[actual_prompt_length:, :, :]  # 移除提示部分
        else:
            x = x[self.prompt_length:, :, :]

        x = x.permute(1, 0, 2)  # LND -> NLD
        x = self.ln_final(x).type(self.dtype)

        # x.shape = [batch_size, n_ctx, transformer.width]
        # take features from the eot embedding (eot_token is the highest number in each sequence)
        x = x[torch.arange(x.shape[0]), tokenized_texts.argmax(dim=-1)] @ self.text_projection

        return x


def _get_clones(module, N):
    return nn.ModuleList([copy.deepcopy(module) for i in range(N)])


class QualityInformedPromptGenerator(nn.Module):
    """质量信息注入的提示生成器"""

    def __init__(self, prompt_length_half, prompt_depth, dtype):
        super().__init__()
        self.prompt_length_half = prompt_length_half  # 12
        self.prompt_depth = prompt_depth
        self.dtype = dtype

        # 质量维度定义：6个主要质量指标
        # [img_norm_stability, img_entropy, img_task_relevance,
        #  text_norm_stability, text_entropy, text_task_relevance]
        self.quality_dim = 6

        # 基础质量提示模板 - 为图像和文本分别设计
        self.base_quality_prompt_image = nn.Parameter(
            nn.init.normal_(torch.empty(self.prompt_length_half, 768, dtype=dtype), std=0.02)
        )
        self.base_quality_prompt_text = nn.Parameter(
            nn.init.normal_(torch.empty(self.prompt_length_half, 512, dtype=dtype), std=0.02)
        )

        # 质量信息注入网络 - 图像分支
        self.quality_injector_image = nn.Sequential(
            nn.Linear(self.quality_dim, 256),
            nn.GELU(),
            nn.Linear(256, 768),  # 输出到图像维度
            nn.Tanh()
        )

        # 质量信息注入网络 - 文本分支
        self.quality_injector_text = nn.Sequential(
            nn.Linear(self.quality_dim, 256),
            nn.GELU(),
            nn.Linear(256, 512),  # 输出到文本维度
            nn.Tanh()
        )

        # 自适应混合权重网络
        self.mixing_weight_calculator = nn.Sequential(
            nn.Linear(self.quality_dim, 32),
            nn.ReLU(),
            nn.Linear(32, 1),
            nn.Sigmoid()
        )

        # 深度相关的质量投影网络（用于不同层）
        embed_dim_text = 512
        embed_dim_image = 768
        embed_dim = embed_dim_text + embed_dim_image
        r = 16

        # 为每一层创建质量投影网络
        single_layer_image = nn.Sequential(
            nn.Linear(embed_dim + self.quality_dim, embed_dim // r),
            nn.GELU(),
            nn.Linear(embed_dim // r, embed_dim_image),
        )
        self.quality_projections_image = _get_clones(single_layer_image, self.prompt_depth)

        single_layer_text = nn.Sequential(
            nn.Linear(embed_dim + self.quality_dim, embed_dim // r),
            nn.GELU(),
            nn.Linear(embed_dim // r, embed_dim_text),
        )
        self.quality_projections_text = _get_clones(single_layer_text, self.prompt_depth)

        # LayerNorm for quality-enhanced features
        self.layernorm_quality_image = nn.ModuleList([
            torch.nn.LayerNorm(embed_dim + self.quality_dim) for _ in range(self.prompt_depth)
        ])
        self.layernorm_quality_text = nn.ModuleList([
            torch.nn.LayerNorm(embed_dim + self.quality_dim) for _ in range(self.prompt_depth)
        ])

    def extract_quality_vector(self, quality_scores):
        """
        从SimplifiedQualityEstimator的输出中提取质量向量

        Args:
            quality_scores: List[Dict] 来自SimplifiedQualityEstimator的质量分数

        Returns:
            quality_vectors: [batch_size, quality_dim] 质量向量
        """
        batch_size = len(quality_scores)
        quality_vectors = []

        for quality in quality_scores:
            # 提取图像质量特征
            img_math = quality['image_quality']['mathematical']
            img_norm_stability = self._safe_extract_value(img_math['norm_stability'])
            img_entropy = self._safe_extract_value(img_math['information_entropy'])
            img_task_relevance = self._safe_extract_value(quality['image_quality']['task_relevance'])

            # 提取文本质量特征
            text_math = quality['text_quality']['mathematical']
            text_norm_stability = self._safe_extract_value(text_math['norm_stability'])
            text_entropy = self._safe_extract_value(text_math['information_entropy'])
            text_task_relevance = self._safe_extract_value(quality['text_quality']['task_relevance'])

            # 构建质量向量
            quality_vector = torch.tensor([
                img_norm_stability,
                img_entropy,
                img_task_relevance,
                text_norm_stability,
                text_entropy,
                text_task_relevance
            ]).to(next(self.parameters()).device)

            quality_vectors.append(quality_vector)

        return torch.stack(quality_vectors)  # [batch_size, 6]

    def _safe_extract_value(self, tensor_or_value):
        """安全提取标量值"""
        if torch.is_tensor(tensor_or_value):
            if tensor_or_value.dim() == 0:
                return tensor_or_value.item()
            elif tensor_or_value.numel() > 0:
                return tensor_or_value.flatten()[0].item()
            else:
                return 0.5  # 默认值
        else:
            return float(tensor_or_value)

    def generate_quality_prompts_for_layer_0(self, quality_vectors):
        """
        为第0层生成质量提示（直接注入基础提示）

        Args:
            quality_vectors: [batch_size, quality_dim]

        Returns:
            quality_prompts_image: [batch_size, prompt_length_half, 768]
            quality_prompts_text: [batch_size, prompt_length_half, 512]
        """
        batch_size = quality_vectors.size(0)

        # 基础提示重复到batch
        base_prompts_image = self.base_quality_prompt_image.unsqueeze(0).repeat(batch_size, 1, 1)  # [batch, 12, 768]
        base_prompts_text = self.base_quality_prompt_text.unsqueeze(0).repeat(batch_size, 1, 1)  # [batch, 12, 512]

        # 质量信息注入
        quality_injection_image = self.quality_injector_image(quality_vectors)  # [batch, 768]
        quality_injection_text = self.quality_injector_text(quality_vectors)  # [batch, 512]

        # 计算自适应混合权重
        mixing_weights = self.mixing_weight_calculator(quality_vectors)  # [batch, 1]

        # 应用质量注入到每个提示位置
        quality_injection_image_expanded = quality_injection_image.unsqueeze(1).expand(-1, self.prompt_length_half,
                                                                                       -1)  # [batch, 12, 768]
        quality_injection_text_expanded = quality_injection_text.unsqueeze(1).expand(-1, self.prompt_length_half,
                                                                                     -1)  # [batch, 12, 512]

        # 自适应混合
        mixing_weights_image = mixing_weights.unsqueeze(-1).expand(-1, self.prompt_length_half, 768)  # [batch, 12, 768]
        mixing_weights_text = mixing_weights.unsqueeze(-1).expand(-1, self.prompt_length_half, 512)  # [batch, 12, 512]

        quality_prompts_image = base_prompts_image + mixing_weights_image * quality_injection_image_expanded
        quality_prompts_text = base_prompts_text + mixing_weights_text * quality_injection_text_expanded

        return quality_prompts_image, quality_prompts_text

    def generate_quality_enhanced_compound_prompts(self, original_prompts_image, original_prompts_text,
                                                   quality_vectors):
        """
        为深度提示生成质量增强的复合提示

        Args:
            original_prompts_image: List[[batch, length, 768]] 原始图像提示
            original_prompts_text: List[[batch, length, 512]] 原始文本提示
            quality_vectors: [batch_size, quality_dim]

        Returns:
            quality_enhanced_prompts_image: List[[batch, length, 768]]
            quality_enhanced_prompts_text: List[[batch, length, 512]]
        """
        quality_enhanced_prompts_image = []
        quality_enhanced_prompts_text = []

        for depth in range(self.prompt_depth):
            if depth < len(original_prompts_image) and depth < len(original_prompts_text):
                # 获取当前层的原始提示
                current_img_prompts = original_prompts_image[depth]  # [batch, length, 768]
                current_text_prompts = original_prompts_text[depth]  # [batch, length, 512]

                # 拼接图像和文本提示
                combined_prompts = torch.cat([current_img_prompts, current_text_prompts],
                                             dim=-1)  # [batch, length, 1280]

                # 为每个样本添加质量信息
                batch_size, prompt_length, _ = combined_prompts.shape
                quality_expanded = quality_vectors.unsqueeze(1).expand(-1, prompt_length, -1)  # [batch, length, 6]

                # 拼接质量信息
                combined_with_quality = torch.cat([combined_prompts, quality_expanded], dim=-1)  # [batch, length, 1286]

                # 通过质量感知投影网络
                enhanced_img_prompts = self.quality_projections_image[depth](
                    self.layernorm_quality_image[depth](combined_with_quality)
                )  # [batch, length, 768]

                enhanced_text_prompts = self.quality_projections_text[depth](
                    self.layernorm_quality_text[depth](combined_with_quality)
                )  # [batch, length, 512]

                quality_enhanced_prompts_image.append(enhanced_img_prompts)
                quality_enhanced_prompts_text.append(enhanced_text_prompts)
            else:
                # 如果超出原始提示范围，保持原样
                if depth < len(original_prompts_image):
                    quality_enhanced_prompts_image.append(original_prompts_image[depth])
                if depth < len(original_prompts_text):
                    quality_enhanced_prompts_text.append(original_prompts_text[depth])

        return quality_enhanced_prompts_image, quality_enhanced_prompts_text

    def forward(self, quality_scores):
        """
        主要接口：基于质量分数生成质量提示

        Args:
            quality_scores: List[Dict] 来自SimplifiedQualityEstimator的质量分数

        Returns:
            layer_0_prompts: Tuple[质量提示图像, 质量提示文本] 用于第0层
            quality_vectors: [batch_size, quality_dim] 质量向量，用于深度提示增强
        """
        if quality_scores is None:
            return None, None

        # 提取质量向量
        quality_vectors = self.extract_quality_vector(quality_scores)

        # 生成第0层的质量提示
        layer_0_prompts = self.generate_quality_prompts_for_layer_0(quality_vectors)

        return layer_0_prompts, quality_vectors


class EnhancedMultiModalPromptLearner(nn.Module):
    """增强的多模态提示学习器 - 集成质量感知提示"""

    def __init__(self, prompt_length, prompt_depth, clip_model):
        super().__init__()
        dtype = clip_model.dtype
        prompt_length_half = prompt_length // 3  # 12 - 保持原有设计

        self.prompt_depth = prompt_depth
        self.prompt_length_half = prompt_length_half
        self.dtype = dtype

        # ===================== 原有的提示参数 =====================
        # 静态提示
        self.visual_prompt_complete = nn.Parameter(
            nn.init.normal_(torch.empty(prompt_length_half, 768, dtype=dtype), std=0.02))
        self.visual_prompt_missing = nn.Parameter(
            nn.init.normal_(torch.empty(prompt_length_half, 768, dtype=dtype), std=0.02))
        self.text_prompt_complete = nn.Parameter(
            nn.init.normal_(torch.empty(prompt_length_half, 512, dtype=dtype), std=0.02))
        self.text_prompt_missing = nn.Parameter(
            nn.init.normal_(torch.empty(prompt_length_half, 512, dtype=dtype), std=0.02))

        # 通用提示
        self.common_prompt_complete = nn.Parameter(
            nn.init.normal_(torch.empty(prompt_length_half, 512, dtype=dtype), std=0.02))
        self.common_prompt_image = nn.Parameter(
            nn.init.normal_(torch.empty(prompt_length_half, 512, dtype=dtype), std=0.02))
        self.common_prompt_text = nn.Parameter(
            nn.init.normal_(torch.empty(prompt_length_half, 512, dtype=dtype), std=0.02))

        # 原有的投影网络
        embed_dim_text = 512
        embed_dim_image = 768
        embed_dim = embed_dim_text + embed_dim_image
        r = 16

        single_layer = nn.Sequential(
            nn.Linear(embed_dim, embed_dim // r),
            nn.GELU(),
            nn.Linear(embed_dim // r, embed_dim_text),
        )
        self.compound_prompt_projections_text = _get_clones(single_layer, self.prompt_depth)
        self.layernorm_text = nn.ModuleList([torch.nn.LayerNorm(embed_dim) for _ in range(self.prompt_depth)])

        single_layer = nn.Sequential(
            nn.Linear(embed_dim, embed_dim // r),
            nn.GELU(),
            nn.Linear(embed_dim // r, embed_dim_image),
        )
        self.compound_prompt_projections_image = _get_clones(single_layer, self.prompt_depth)
        self.layernorm_image = nn.ModuleList([torch.nn.LayerNorm(embed_dim) for _ in range(self.prompt_depth)])

        # 通用提示的投影网络
        self.common_prompt_projection_image = nn.Sequential(
            nn.Linear(embed_dim_text, embed_dim_text // r),
            nn.GELU(),
            nn.Linear(embed_dim_text // r, embed_dim_image),
        )
        self.common_prompt_projection_text = nn.Sequential(
            nn.Linear(embed_dim_text, embed_dim_text // r),
            nn.GELU(),
            nn.Linear(embed_dim_text // r, embed_dim_text),
        )

        # ===================== 新增：质量感知提示生成器 =====================
        self.quality_prompt_generator = QualityInformedPromptGenerator(
            prompt_length_half, prompt_depth, dtype
        )

        # 质量提示开关（可以通过配置控制）
        self.enable_quality_prompts = True

    def forward(self, missing_type, quality_scores=None):
        """
        增强的前向传播，支持质量感知提示

        Args:
            missing_type: List[int] 缺失类型
            quality_scores: List[Dict] 质量分数（可选）

        Returns:
            all_prompts_image: List[[batch, length, 768]] 图像提示
            all_prompts_text: List[[batch, length, 512]] 文本提示
        """
        batch_size = len(missing_type)

        # ===================== 第一步：生成基础提示（原有逻辑） =====================
        all_prompts_image = [[] for _ in range(self.prompt_depth)]
        all_prompts_text = [[] for _ in range(self.prompt_depth)]

        for i in range(batch_size):
            # 根据缺失类型选择初始提示
            if missing_type[i] == 0:  # 模态完整
                initial_prompt_image = self.visual_prompt_complete
                initial_prompt_text = self.text_prompt_complete
                common_prompt = self.common_prompt_complete
            elif missing_type[i] == 1:  # 缺失文本
                initial_prompt_image = self.visual_prompt_complete
                initial_prompt_text = self.text_prompt_missing
                common_prompt = self.common_prompt_image
            elif missing_type[i] == 2:  # 缺失图像
                initial_prompt_image = self.visual_prompt_missing
                initial_prompt_text = self.text_prompt_complete
                common_prompt = self.common_prompt_text

            # 生成第0层的复合提示
            all_prompts_image[0].append(self.compound_prompt_projections_image[0](
                self.layernorm_image[0](torch.cat([initial_prompt_image, initial_prompt_text], -1))))
            all_prompts_text[0].append(self.compound_prompt_projections_text[0](
                self.layernorm_text[0](torch.cat([initial_prompt_image, initial_prompt_text], -1))))

            # 生成后续层的提示
            for index in range(1, self.prompt_depth):
                all_prompts_image[index].append(
                    self.compound_prompt_projections_image[index](self.layernorm_image[index](
                        torch.cat([all_prompts_image[index - 1][-1], all_prompts_text[index - 1][-1]], -1))))
                all_prompts_text[index].append(
                    self.compound_prompt_projections_text[index](self.layernorm_text[index](
                        torch.cat([all_prompts_image[index - 1][-1], all_prompts_text[index - 1][-1]], -1))))

            # 添加通用提示到第0层
            all_prompts_image[0][i] = torch.cat([
                all_prompts_image[0][i],
                self.common_prompt_projection_image(common_prompt)
            ], 0)
            all_prompts_text[0][i] = torch.cat([
                all_prompts_text[0][i],
                self.common_prompt_projection_text(common_prompt)
            ], 0)

        # 转换为张量
        base_prompts_image = [torch.stack(prompts) for prompts in all_prompts_image]
        base_prompts_text = [torch.stack(prompts) for prompts in all_prompts_text]

        # ===================== 第二步：质量感知提示增强 =====================
        if self.enable_quality_prompts and quality_scores is not None:
            return self._apply_quality_enhancement(
                base_prompts_image, base_prompts_text, quality_scores, missing_type
            )
        else:
            # 如果没有质量信息，返回原有提示
            return base_prompts_image, base_prompts_text

    def _apply_quality_enhancement(self, base_prompts_image, base_prompts_text, quality_scores, missing_type):
        """
        应用质量感知提示增强

        Args:
            base_prompts_image: List[[batch, length, 768]] 基础图像提示
            base_prompts_text: List[[batch, length, 512]] 基础文本提示
            quality_scores: List[Dict] 质量分数
            missing_type: List[int] 缺失类型

        Returns:
            enhanced_prompts_image: List[[batch, enhanced_length, 768]]
            enhanced_prompts_text: List[[batch, enhanced_length, 512]]
        """
        # 生成质量提示
        layer_0_quality_prompts, quality_vectors = self.quality_prompt_generator(quality_scores)

        if layer_0_quality_prompts is None:
            return base_prompts_image, base_prompts_text

        quality_prompts_image, quality_prompts_text = layer_0_quality_prompts

        # 增强后的提示列表
        enhanced_prompts_image = []
        enhanced_prompts_text = []

        # ===================== 第0层：添加质量提示 =====================
        # 原有第0层提示形状：[batch, 24, dim] (12 compound + 12 common)
        # 新增质量提示形状：[batch, 12, dim]
        # 最终第0层形状：[batch, 36, dim] (12 quality + 12 compound + 12 common)

        enhanced_layer_0_image = torch.cat([
            quality_prompts_image,  # [batch, 12, 768] 质量提示
            base_prompts_image[0]  # [batch, 24, 768] 原有提示
        ], dim=1)  # [batch, 36, 768]

        enhanced_layer_0_text = torch.cat([
            quality_prompts_text,  # [batch, 12, 512] 质量提示
            base_prompts_text[0]  # [batch, 24, 512] 原有提示
        ], dim=1)  # [batch, 36, 512]

        enhanced_prompts_image.append(enhanced_layer_0_image)
        enhanced_prompts_text.append(enhanced_layer_0_text)

        # ===================== 后续层：质量增强的复合提示 =====================
        if self.prompt_depth > 1:
            # 使用质量信息增强后续层的提示
            quality_enhanced_compound = self.quality_prompt_generator.generate_quality_enhanced_compound_prompts(
                base_prompts_image[1:], base_prompts_text[1:], quality_vectors
            )

            enhanced_compound_image, enhanced_compound_text = quality_enhanced_compound
            enhanced_prompts_image.extend(enhanced_compound_image)
            enhanced_prompts_text.extend(enhanced_compound_text)

        return enhanced_prompts_image, enhanced_prompts_text

    def get_prompt_info(self):
        """
        【新增】获取提示信息，用于调试和可视化
        """
        return {
            'original_prompt_length_per_layer': {
                'layer_0': self.prompt_length_half * 2,  # 24 (compound + common)
                'other_layers': self.prompt_length_half  # 12 (compound only)
            },
            'quality_enhanced_prompt_length_per_layer': {
                'layer_0': self.prompt_length_half * 3,  # 36 (quality + compound + common)
                'other_layers': self.prompt_length_half  # 12 (quality-enhanced compound)
            },
            'prompt_depth': self.prompt_depth,
            'quality_prompts_enabled': self.enable_quality_prompts
        }

    def set_quality_prompts_enabled(self, enabled: bool):
        """
        【新增】动态控制质量提示的启用状态
        """
        self.enable_quality_prompts = enabled

class MultiModalPromptLearner(nn.Module):
    def __init__(self, prompt_length, prompt_depth, clip_model):
        super().__init__()
        dtype = clip_model.dtype
        prompt_length_half = prompt_length // 3  # use half length for generating static prompts, and the other for generating dynamic prompts
        # Default is 1, which is compound shallow prompting
        self.prompt_depth = prompt_depth  # max=12, but will create 11 such shared prompts
        self.visual_prompt_complete = nn.Parameter(
            nn.init.normal_(torch.empty(prompt_length_half, 768, dtype=dtype), std=0.02))
        self.visual_prompt_missing = nn.Parameter(
            nn.init.normal_(torch.empty(prompt_length_half, 768, dtype=dtype), std=0.02))
        self.text_prompt_complete = nn.Parameter(
            nn.init.normal_(torch.empty(prompt_length_half, 512, dtype=dtype), std=0.02))
        self.text_prompt_missing = nn.Parameter(
            nn.init.normal_(torch.empty(prompt_length_half, 512, dtype=dtype), std=0.02))
        self.common_prompt_complete = nn.Parameter(
            nn.init.normal_(torch.empty(prompt_length_half, 512, dtype=dtype), std=0.02))
        self.common_prompt_image = nn.Parameter(
            nn.init.normal_(torch.empty(prompt_length_half, 512, dtype=dtype), std=0.02))
        self.common_prompt_text = nn.Parameter(
            nn.init.normal_(torch.empty(prompt_length_half, 512, dtype=dtype), std=0.02))
        # Also make corresponding projection layers, for each prompt
        embed_dim_text = 512
        embed_dim_image = 768
        embed_dim = embed_dim_text + embed_dim_image
        r = 16
        single_layer = nn.Sequential(
            nn.Linear(embed_dim, embed_dim // r),
            nn.GELU(),
            nn.Linear(embed_dim // r, embed_dim_text),
        )
        self.compound_prompt_projections_text = _get_clones(single_layer, self.prompt_depth)
        self.layernorm_text = nn.ModuleList([torch.nn.LayerNorm(embed_dim) for _ in range(self.prompt_depth)])

        single_layer = nn.Sequential(
            nn.Linear(embed_dim, embed_dim // r),
            nn.GELU(),
            nn.Linear(embed_dim // r, embed_dim_image),
        )
        self.compound_prompt_projections_image = _get_clones(single_layer, self.prompt_depth)
        self.layernorm_image = nn.ModuleList([torch.nn.LayerNorm(embed_dim) for _ in range(self.prompt_depth)])
        self.common_prompt_projection_image = nn.Sequential(
            nn.Linear(embed_dim_text, embed_dim_text // r),
            nn.GELU(),
            nn.Linear(embed_dim_text // r, embed_dim_image),
        )
        self.common_prompt_projection_text = nn.Sequential(
            nn.Linear(embed_dim_text, embed_dim_text // r),
            nn.GELU(),
            nn.Linear(embed_dim_text // r, embed_dim_text),
        )

    def forward(self, missing_type):

        # Before returning, need to transform
        # prompts to 768 for the visual side
        all_prompts_image = [[] for _ in range(self.prompt_depth)]  # Prompts of prompt_depth layers
        all_prompts_text = [[] for _ in range(self.prompt_depth)]  # Prompts of prompt_depth layers
        for i in range(len(missing_type)):
            # set initial prompts for each modality
            if missing_type[i] == 0:  # modality complete
                initial_prompt_image = self.visual_prompt_complete
                initial_prompt_text = self.text_prompt_complete
                common_prompt = self.common_prompt_complete
            elif missing_type[i] == 1:  # missing text
                initial_prompt_image = self.visual_prompt_complete
                initial_prompt_text = self.text_prompt_missing
                common_prompt = self.common_prompt_image
            elif missing_type[i] == 2:  # missing image
                initial_prompt_image = self.visual_prompt_missing
                initial_prompt_text = self.text_prompt_complete
                common_prompt = self.common_prompt_text
            # generate the prompts of the first layer
            all_prompts_image[0].append(self.compound_prompt_projections_image[0](
                self.layernorm_image[0](torch.cat([initial_prompt_image, initial_prompt_text], -1))))
            all_prompts_text[0].append(self.compound_prompt_projections_text[0](
                self.layernorm_text[0](torch.cat([initial_prompt_image, initial_prompt_text], -1))))
            # generate the prompts of the rest layers
            for index in range(1, self.prompt_depth):
                all_prompts_image[index].append(
                    self.compound_prompt_projections_image[index](self.layernorm_image[index](
                        torch.cat([all_prompts_image[index - 1][-1], all_prompts_text[index - 1][-1]], -1))))
                all_prompts_text[index].append(
                    self.compound_prompt_projections_text[index](self.layernorm_text[index](
                        torch.cat([all_prompts_image[index - 1][-1], all_prompts_text[index - 1][-1]], -1))))
            all_prompts_image[0][i] = torch.cat([
                all_prompts_image[0][i],
                self.common_prompt_projection_image(common_prompt)]
                , 0)
            all_prompts_text[0][i] = torch.cat([
                all_prompts_text[0][i],
                self.common_prompt_projection_text(common_prompt)]
                , 0)
        # generate the prompts in each layer as a tensor [B, L, C]

        all_prompts_image = [torch.stack(prompts) for prompts in all_prompts_image]
        all_prompts_text = [torch.stack(prompts) for prompts in all_prompts_text]
        # print(all_prompts_image)
        return all_prompts_image, all_prompts_text


class CustomCLIP(nn.Module):
    def __init__(self, prompt_length, prompt_depth, clip_model):
        super().__init__()
        self.prompt_learner = EnhancedMultiModalPromptLearner(prompt_length, prompt_depth, clip_model)
        # self.prompt_learner = MultiModalPromptLearner(prompt_length, prompt_depth, clip_model)
        self.image_encoder = clip_model.visual
        self.text_encoder = TextEncoder(clip_model)
        self.logit_scale = clip_model.logit_scale
        self.dtype = clip_model.dtype

        # 【修改】使用改进的模态生成器
        from .improved_modal_generator import ImprovedModalGenerator
        self.modal_generator = ImprovedModalGenerator(
            hidden_size=512,
            num_layers=3,
            num_heads=8,
            dropout=0.1
        )

        # 【修改】质量评估器
        # self.quality_estimator = QualityEstimator(hidden_size=512)
        from .simplified_quality_estimator import SimplifiedQualityEstimator
        self.quality_estimator = SimplifiedQualityEstimator(hidden_size=512)

        # 【修改】质量引导融合器
        # self.quality_guided_fusion = QualityGuidedFusion(hidden_size=512)
        from .improved_quality_guide_fusion import UpdatedQualityGuidedFusion
        self.quality_guided_fusion = UpdatedQualityGuidedFusion(
            hidden_size=512,
            fusion_strategy='adaptive_attention'
        )
<<<<<<< HEAD
        # 缓存变量，用于损失计算和特征替代
        # 缓存变量
=======


        # 训练策略控制
        self.use_iterative_optimization = True
        self.use_quality_aware_prompts = True


        # 训练控制参数
        self.use_enhanced_quality = True  # 是否使用新的质量评估
        self.use_quality_aware_prompts = False  # 是否使用质量感知prompt

        # 缓存变量，用于损失计算
>>>>>>> af014523
        self.cached_features = {}
        self.cached_generation_info = None
        self.cached_quality_scores = None

        # 【新增】质量提示控制
        self.quality_prompts_enabled = True
        self.quality_prompt_warmup_epochs = 3  # 前3个epoch不使用质量提示

<<<<<<< HEAD
    def set_quality_prompts_enabled(self, enabled: bool):
        """动态控制质量提示的启用"""
        self.quality_prompts_enabled = enabled
        self.prompt_learner.set_quality_prompts_enabled(enabled)

    def forward(self, image, text, missing_type, current_epoch=0):
=======
    def create_task_forward_function(self, tokenized_texts, all_prompts_text, all_prompts_image, missing_type):
        """创建任务前向函数，用于质量评估中的扰动分析"""
        def task_forward_fn(img_feat, text_feat):
            # 简化的前向，只做特征编码，不涉及prompt
            return torch.cat([img_feat, text_feat], dim=-1)
        return task_forward_fn
      
    def forward(self, image, text, missing_type):
>>>>>>> af014523
        tokenized_texts = torch.stack([clip.tokenize(tx, context_length=77, truncate=True) for tx in text[0]], 0).to(
            image.get_device()).squeeze(1)

        # 1. 【修改】两阶段提示生成：先基础提示，再质量增强

        # 第一阶段：生成基础提示（不使用质量信息）
        base_prompts_image, base_prompts_text = self.prompt_learner(missing_type, quality_scores=None)

        # 基础编码
        image_features = self.image_encoder(image.type(self.dtype), base_prompts_image, missing_type)
        text_features = self.text_encoder(tokenized_texts, base_prompts_text, missing_type)

        if self.training:
            image_features = image_features.requires_grad_(True)
            text_features = text_features.requires_grad_(True)

        # 2. 模态生成和特征替代
        generation_results = self.modal_generator(image_features, text_features, missing_type)

        enhanced_image_features = generation_results['enhanced_image_features']
        enhanced_text_features = generation_results['enhanced_text_features']
        generation_info = generation_results['generation_info']

        self.cached_generation_info = generation_info

        # 3. 质量评估
        quality_scores = self.quality_estimator(
            image_features, text_features,
            enhanced_image_features, enhanced_text_features,
            missing_type
        )
        self.cached_quality_scores = quality_scores

        # 4. 【新增】第二阶段：质量感知提示重新编码（可选）
        if (self.quality_prompts_enabled and
                current_epoch >= self.quality_prompt_warmup_epochs and
                self.training):
            # 使用质量信息重新生成提示
            quality_enhanced_prompts_image, quality_enhanced_prompts_text = self.prompt_learner(
                missing_type, quality_scores
            )

            # 重新编码（使用质量增强的提示）
            image_features_enhanced = self.image_encoder(
                image.type(self.dtype), quality_enhanced_prompts_image, missing_type
            )
            text_features_enhanced = self.text_encoder(
                tokenized_texts, quality_enhanced_prompts_text, missing_type
            )

            # 更新特征（用质量增强的特征）
            image_features = image_features_enhanced
            text_features = text_features_enhanced

            # 重新生成增强特征
            generation_results_enhanced = self.modal_generator(image_features, text_features, missing_type)
            enhanced_image_features = generation_results_enhanced['enhanced_image_features']
            enhanced_text_features = generation_results_enhanced['enhanced_text_features']

        # 5. 质量引导融合
        fused_features = self.quality_guided_fusion(
            image_features, text_features,
            enhanced_image_features, enhanced_text_features,
            quality_scores, missing_type
        )

        # 缓存特征用于损失计算
        self.cached_features = {
            'original_image_features': image_features,
            'original_text_features': text_features,
            'enhanced_image_features': enhanced_image_features,
            'enhanced_text_features': enhanced_text_features,
            'fused_features': fused_features
        }


        return fused_features


    def get_cached_data_for_loss_computation(self):
        """
        【新增】为外部损失计算提供缓存数据
        """
        return {
            'features': self.cached_features,
            'generation_info': self.cached_generation_info,
            'quality_scores': self.cached_quality_scores
        }


class CLIPransformerSS(pl.LightningModule):
    def __init__(self, config):
        super().__init__()
        self.save_hyperparameters()

        clip_model = load_clip_to_cpu(config['vit'], config['prompt_length'], config['prompt_depth'])

        print("Building custom CLIP")
        hidden_size = 512 * 2
        print(config['prompt_length'])
        self.model = CustomCLIP(config['prompt_length'], config['prompt_depth'], clip_model)

        # 【新增】循环一致性损失权重
        self.cycle_loss_weight = config.get('cycle_loss_weight', 0.02)
        self.quality_loss_weight = config.get('quality_loss_weight', 0.01)  # 【新增】
        self.predictor_loss_weight = config.get('predictor_loss_weight', 0.005)  # 预测器损失权重
        # 【新增】训练策略控制
        self.warmup_epochs = config.get('warmup_epochs', 5)
        self.quality_aware_epochs = config.get('quality_aware_epochs', 10)

        # 【新增】生成器相关损失权重
        self.contrastive_loss_weight = config.get('contrastive_loss_weight', 0.1)
        self.generation_consistency_weight = config.get('generation_consistency_weight', 0.05)
        self.cycle_loss_weight = config.get('cycle_loss_weight', 0.02)
        self.generation_quality_weight = config.get('generation_quality_weight', 0.01)


        # 【新增】质量相关损失权重
        self.contrastive_loss_weight = config.get('contrastive_loss_weight', 0.1)
        self.generation_consistency_weight = config.get('generation_consistency_weight', 0.05)
        self.cycle_loss_weight = config.get('cycle_loss_weight', 0.02)
        self.generation_quality_weight = config.get('generation_quality_weight', 0.01)
        self.quality_prediction_weight = config.get('quality_prediction_weight', 0.02)  # 【新增】

        # 自适应损失权重调度器
        self.loss_scheduler = self.create_loss_scheduler()

        # ===================== Downstream ===================== #
        if (
                self.hparams.config["load_path"] != ""
                and not self.hparams.config["test_only"]
                and not self.hparams.config["finetune_first"]
        ):
            #
            ckpt = torch.load(self.hparams.config["load_path"], map_location="cpu")
            state_dict = ckpt["state_dict"]
            self.model.load_state_dict(state_dict, strict=False)

        if self.hparams.config["loss_names"]["hatememes"] > 0:
            cls_num = self.hparams.config["hatememes_class_num"]
            self.hatememes_classifier = nn.Linear(hidden_size, cls_num)
            self.hatememes_classifier.apply(objectives.init_weights)

        if self.hparams.config["loss_names"]["food101"] > 0:
            cls_num = self.hparams.config["food101_class_num"]
            self.food101_classifier = nn.Linear(hidden_size, cls_num)
            self.food101_classifier.apply(objectives.init_weights)

        if self.hparams.config["loss_names"]["mmimdb"] > 0:
            cls_num = self.hparams.config["mmimdb_class_num"]
            self.mmimdb_classifier = nn.Linear(hidden_size, cls_num)
            self.mmimdb_classifier.apply(objectives.init_weights)

        if self.hparams.config["load_path"] != "" and self.hparams.config["finetune_first"]:
            ckpt = torch.load(self.hparams.config["load_path"], map_location="cpu")
            state_dict = ckpt["state_dict"]
            self.model.load_state_dict(state_dict, strict=False)
            print("use pre-finetune model")

        if not self.hparams.config["test_only"]:
            for name, param in self.model.named_parameters():
                if "prompt_learner" not in name and "prompt" not in name and 'ln_final' not in name and 'ln_post' not in name and \
                        name.split('.')[-1] != 'proj':
                    param.requires_grad_(False)

        clip_utils.set_metrics(self)
        self.current_tasks = list()

        # ===================== load downstream (test_only) ======================

        if self.hparams.config["load_path"] != "" and self.hparams.config["test_only"]:
            ckpt = torch.load(self.hparams.config["load_path"], map_location="cpu")
            state_dict = ckpt["state_dict"]
            self.load_state_dict(state_dict, strict=True)
        self.records = {}



    def infer(
            self,
            batch,
    ):
        text = batch["text"]
        img = batch["image"][0]  # extract the first view (total 1)
        if self.hparams.config["test_only"]:
            self.model.eval()
            if self.hparams.config["loss_names"]["hatememes"] > 0:
                self.hatememes_classifier.eval()

            if self.hparams.config["loss_names"]["food101"] > 0:
                self.food101_classifier.eval()

            if self.hparams.config["loss_names"]["mmimdb"] > 0:
                self.mmimdb_classifier.eval()

        # 获取增强后的特征
        both_feats = self.model(img, text, batch["missing_type"])

        ret = {
            "cls_feats": both_feats,
        }

        return ret

    def forward(self, batch):

        # 【新增】缓存missing_type用于损失计算
        self._current_missing_type = batch["missing_type"]

        ret = dict()
        if len(self.current_tasks) == 0:
            ret.update(self.infer(batch))
            return ret

        # Masked Language Modeling
        if "mlm" in self.current_tasks:
            ret.update(objectives.compute_mlm(self, batch))

        # Masked Patch Prediction
        if "mpp" in self.current_tasks:
            ret.update(objectives.compute_mpp(self, batch))

        # Image Text Matching
        if "itm" in self.current_tasks:
            ret.update(objectives.compute_itm_wpa(self, batch))

        # Binary classification for Hateful Memes
        if "hatememes" in self.current_tasks:
            ret.update(objectives.compute_hatememes(self, batch))

        # Multi-label classification for MM-IMDb
        if "mmimdb" in self.current_tasks:
<<<<<<< HEAD
            ret.update(objectives.compute_mmimdb(self, batch))
=======

            # ret.update(objectives.compute_mmimdb(self, batch))
>>>>>>> af014523
            # ret.update(objectives.compute_enhanced_mmimdb(self, batch))
            # ret.update(objectives.compute_enhanced_mmimdb_v2(self, batch))


        # Classification for Food101
        if "food101" in self.current_tasks:
            ret.update(objectives.compute_food101(self, batch))

        return ret

    def training_step(self, batch, batch_idx):
        clip_utils.set_task(self)
        # 【新增】提取任务性能指标
        self._extract_task_performance_from_batch(batch)

        output = self(batch)
<<<<<<< HEAD
=======

        # 主任务损失
        main_loss = sum([v for k, v in output.items() if "loss" in k and "quality" not in k and "predictor" not in k])
>>>>>>> af014523

        # 【新增】提取任务性能指标
        self._extract_task_performance_from_batch(batch)

        # 主任务损失
        main_loss = sum([v for k, v in output.items() if "loss" in k and "generation" not in k])

        # 【新增】生成器相关损失
        generation_losses = self._compute_generation_losses()
        # 【新增】质量预测损失
        quality_prediction_loss = self._compute_quality_prediction_loss()
        total_loss = main_loss

        # 添加生成器损失
        if generation_losses['contrastive_loss'] > 0:
            total_loss += self.contrastive_loss_weight * generation_losses['contrastive_loss']
            self.log("train/contrastive_loss", generation_losses['contrastive_loss'])

        if generation_losses['generation_consistency_loss'] > 0:
            total_loss += self.generation_consistency_weight * generation_losses['generation_consistency_loss']
            self.log("train/generation_consistency_loss", generation_losses['generation_consistency_loss'])

        if generation_losses['cycle_consistency_loss'] > 0:
            total_loss += self.cycle_loss_weight * generation_losses['cycle_consistency_loss']
            self.log("train/cycle_consistency_loss", generation_losses['cycle_consistency_loss'])

        if generation_losses['generation_quality_loss'] > 0:
            total_loss += self.generation_quality_weight * generation_losses['generation_quality_loss']
            self.log("train/generation_quality_loss", generation_losses['generation_quality_loss'])

        # 【新增】质量预测损失
        if quality_prediction_loss > 0:
            total_loss += self.quality_prediction_weight * quality_prediction_loss
            self.log("train/quality_prediction_loss", quality_prediction_loss)

        # 记录损失
        self.log("train/main_loss", main_loss)
        self.log("train/total_loss", total_loss)
        self.log("train/epoch", float(self.current_epoch))

        return total_loss


    def training_epoch_end(self, outs):
        clip_utils.epoch_wrapup(self)

    def validation_step(self, batch, batch_idx):
        clip_utils.set_task(self)
        output = self(batch)

    def validation_epoch_end(self, outs):
        clip_utils.epoch_wrapup(self)

    #         print('missing_img:', self.missing_img_prompt[0,0:3,0:8])
    #         print('missing_text:', self.missing_text_prompt[0,0:3,0:8])
    #         print('complete:', self.complete_prompt[0,0:3,0:8])

    def test_step(self, batch, batch_idx):
        clip_utils.set_task(self)
        output = self(batch)
        ret = dict()

        if self.hparams.config["loss_names"]["vqa"] > 0:
            ret.update(objectives.vqa_test_step(self, batch, output))

        return ret

    def test_epoch_end(self, outs):
        model_name = self.hparams.config["load_path"].split("/")[-1][:-5]

        if self.hparams.config["loss_names"]["vqa"] > 0:
            objectives.vqa_test_wrapup(outs, model_name)
        clip_utils.epoch_wrapup(self)

    def configure_optimizers(self):
        return clip_utils.set_schedule(self)


    def create_loss_scheduler(self):
        """创建自适应损失调度器"""
        return {
            'warmup': {'cycle': 0.05, 'quality': 0.001},  # 前5轮: 重点训练生成器
            'quality_aware': {'cycle': 0.02, 'quality': 0.01},  # 中期: 平衡训练
            'full_optimization': {'cycle': 0.01, 'quality': 0.02}  # 后期: 重点质量
        }

    def get_current_loss_weights(self):
        """根据当前epoch获取损失权重"""
        current_epoch = self.current_epoch

        if current_epoch < self.warmup_epochs:
            return self.loss_scheduler['warmup']
        elif current_epoch < self.warmup_epochs + self.quality_aware_epochs:
            return self.loss_scheduler['quality_aware']
        else:
            return self.loss_scheduler['full_optimization']

    def configure_model_for_epoch(self):
        """根据训练阶段配置模型"""
        current_epoch = self.current_epoch

        if current_epoch < self.warmup_epochs:
            # 阶段1: 只训练基础组件
            self.model.use_iterative_optimization = False
            self.model.use_quality_aware_prompts = False

            # 冻结质量相关组件
            for param in self.model.quality_estimator.parameters():
                param.requires_grad = False
            for param in self.model.quality_prompt_learner.parameters():
                param.requires_grad = False

        elif current_epoch < self.warmup_epochs + self.quality_aware_epochs:
            # 阶段2: 启用质量感知但不迭代
            self.model.use_iterative_optimization = False
            self.model.use_quality_aware_prompts = True

            # 解冻质量组件
            for param in self.model.quality_estimator.parameters():
                param.requires_grad = True
            for param in self.model.quality_prompt_learner.parameters():
                param.requires_grad = True

        else:
            # 阶段3: 完全启用所有功能
            self.model.use_iterative_optimization = True
            self.model.use_quality_aware_prompts = True

<<<<<<< HEAD
    def _extract_task_performance_from_batch(self, batch):
        """
        【新增】从当前batch提取任务性能指标，用于质量监督
        """
        if "label" in batch:
            labels = batch["label"]
            if isinstance(labels, list):
                labels = torch.tensor(labels).float().to(self.device)
            elif not torch.is_tensor(labels):
                labels = torch.tensor(labels).float().to(self.device)
            else:
                labels = labels.float().to(self.device)

            # 计算标签复杂度作为任务性能的代理
            if labels.dim() > 1:  # 多标签情况 (如 MMIMDb)
                # 使用标签数量的倒数作为性能指标（标签越多越复杂，性能期望越低）
                label_count = labels.sum(dim=-1)
                max_labels = labels.size(-1)
                performance = 1.0 - (label_count / max_labels) * 0.5  # 映射到[0.5, 1.0]
            else:  # 单标签情况 (如 Food101, HateMemes)
                # 使用固定的中等性能
                performance = torch.ones(labels.size(0)) * 0.7

            self._current_task_performance = performance.to(self.device)
        else:
            # 如果没有标签，使用默认性能
            batch_size = len(batch["missing_type"])
            self._current_task_performance = torch.ones(batch_size).to(self.device) * 0.6


    def _compute_generation_losses(self):
        """
        【新增】计算生成器相关的损失
        """
        # 获取缓存数据
        cached_data = self.model.get_cached_data_for_loss_computation()

        if not cached_data['features']:
            return {
                'contrastive_loss': torch.tensor(0.0, requires_grad=True),
                'generation_consistency_loss': torch.tensor(0.0, requires_grad=True),
                'cycle_consistency_loss': torch.tensor(0.0, requires_grad=True),
                'generation_quality_loss': torch.tensor(0.0, requires_grad=True)
            }

        cached_features = cached_data['features']
        missing_type = self._current_missing_type if self._current_missing_type is not None else [0] * cached_features[
            'original_image_features'].size(0)

        # 使用模态生成器计算所有损失
        generation_losses = self.model.modal_generator.compute_all_generation_losses(
            cached_features['original_image_features'],
            cached_features['original_text_features'],
            missing_type
        )

        return generation_losses

    def _compute_quality_prediction_loss(self):
        """
        【新增】计算质量预测的训练损失
        """
        # 获取缓存的质量分数
        cached_data = self.model.get_cached_data_for_loss_computation()
        quality_scores = cached_data['quality_scores']

        if quality_scores is None:
            return torch.tensor(0.0, requires_grad=True)


        # 使用质量评估器计算损失
        quality_loss = self.model.quality_estimator.compute_quality_loss(
            quality_scores, self._current_task_performance
        )

        return quality_loss

    def log_quality_statistics(self):
        """
        【新增】记录质量统计信息
        """
        if hasattr(self.model, 'cached_quality_scores') and self.model.cached_quality_scores:
            quality_scores = self.model.cached_quality_scores

            # 统计各种质量指标
            img_relevances = []
            text_relevances = []
            overall_confidences = []

            for quality in quality_scores:
                img_rel = quality['image_quality']['task_relevance']
                text_rel = quality['text_quality']['task_relevance']
                overall_conf = quality['overall_confidence']

                # 安全提取数值
                if torch.is_tensor(img_rel):
                    img_rel = img_rel.item() if img_rel.dim() == 0 else img_rel[0].item()
                if torch.is_tensor(text_rel):
                    text_rel = text_rel.item() if text_rel.dim() == 0 else text_rel[0].item()
                if torch.is_tensor(overall_conf):
                    overall_conf = overall_conf.item() if overall_conf.dim() == 0 else overall_conf[0].item()

                img_relevances.append(float(img_rel))
                text_relevances.append(float(text_rel))
                overall_confidences.append(float(overall_conf))

            # 记录平均值
            self.log("quality/avg_img_relevance", sum(img_relevances) / len(img_relevances))
            self.log("quality/avg_text_relevance", sum(text_relevances) / len(text_relevances))
            self.log("quality/avg_overall_confidence", sum(overall_confidences) / len(overall_confidences))
=======

    def compute_quality_losses(self):
        """计算质量相关的损失"""
        total_quality_loss = 0.0
        total_predictor_loss = 0.0

        if self.model.cached_quality_results is not None:
            for quality_result in self.model.cached_quality_results:
                # 预测器训练损失
                predictor_loss = quality_result.get('predictor_loss', 0)
                if isinstance(predictor_loss, torch.Tensor):
                    total_predictor_loss += predictor_loss


        # 循环一致性损失
        cycle_loss = 0.0
        if hasattr(self.model, 'cached_features') and self.model.cached_features:
            cycle_loss = self.model.modal_generator.compute_cycle_consistency_loss(
                self.model.cached_features['image_features'],
                self.model.cached_features['text_features'],
                [0] * self.model.cached_features['image_features'].size(0)  # 假设都是完整模态
            )

        return {
            'predictor_loss': total_predictor_loss,
            'cycle_loss': cycle_loss,
            'total_quality_loss': total_predictor_loss + cycle_loss
        }

>>>>>>> af014523
<|MERGE_RESOLUTION|>--- conflicted
+++ resolved
@@ -677,23 +677,7 @@
             hidden_size=512,
             fusion_strategy='adaptive_attention'
         )
-<<<<<<< HEAD
-        # 缓存变量，用于损失计算和特征替代
-        # 缓存变量
-=======
-
-
-        # 训练策略控制
-        self.use_iterative_optimization = True
-        self.use_quality_aware_prompts = True
-
-
-        # 训练控制参数
-        self.use_enhanced_quality = True  # 是否使用新的质量评估
-        self.use_quality_aware_prompts = False  # 是否使用质量感知prompt
-
-        # 缓存变量，用于损失计算
->>>>>>> af014523
+
         self.cached_features = {}
         self.cached_generation_info = None
         self.cached_quality_scores = None
@@ -702,23 +686,14 @@
         self.quality_prompts_enabled = True
         self.quality_prompt_warmup_epochs = 3  # 前3个epoch不使用质量提示
 
-<<<<<<< HEAD
+
     def set_quality_prompts_enabled(self, enabled: bool):
         """动态控制质量提示的启用"""
         self.quality_prompts_enabled = enabled
         self.prompt_learner.set_quality_prompts_enabled(enabled)
 
     def forward(self, image, text, missing_type, current_epoch=0):
-=======
-    def create_task_forward_function(self, tokenized_texts, all_prompts_text, all_prompts_image, missing_type):
-        """创建任务前向函数，用于质量评估中的扰动分析"""
-        def task_forward_fn(img_feat, text_feat):
-            # 简化的前向，只做特征编码，不涉及prompt
-            return torch.cat([img_feat, text_feat], dim=-1)
-        return task_forward_fn
-      
-    def forward(self, image, text, missing_type):
->>>>>>> af014523
+
         tokenized_texts = torch.stack([clip.tokenize(tx, context_length=77, truncate=True) for tx in text[0]], 0).to(
             image.get_device()).squeeze(1)
 
@@ -951,12 +926,9 @@
 
         # Multi-label classification for MM-IMDb
         if "mmimdb" in self.current_tasks:
-<<<<<<< HEAD
+
             ret.update(objectives.compute_mmimdb(self, batch))
-=======
-
-            # ret.update(objectives.compute_mmimdb(self, batch))
->>>>>>> af014523
+
             # ret.update(objectives.compute_enhanced_mmimdb(self, batch))
             # ret.update(objectives.compute_enhanced_mmimdb_v2(self, batch))
 
@@ -973,12 +945,7 @@
         self._extract_task_performance_from_batch(batch)
 
         output = self(batch)
-<<<<<<< HEAD
-=======
-
-        # 主任务损失
-        main_loss = sum([v for k, v in output.items() if "loss" in k and "quality" not in k and "predictor" not in k])
->>>>>>> af014523
+
 
         # 【新增】提取任务性能指标
         self._extract_task_performance_from_batch(batch)
@@ -1107,7 +1074,7 @@
             self.model.use_iterative_optimization = True
             self.model.use_quality_aware_prompts = True
 
-<<<<<<< HEAD
+
     def _extract_task_performance_from_batch(self, batch):
         """
         【新增】从当前batch提取任务性能指标，用于质量监督
@@ -1218,34 +1185,4 @@
             self.log("quality/avg_img_relevance", sum(img_relevances) / len(img_relevances))
             self.log("quality/avg_text_relevance", sum(text_relevances) / len(text_relevances))
             self.log("quality/avg_overall_confidence", sum(overall_confidences) / len(overall_confidences))
-=======
-
-    def compute_quality_losses(self):
-        """计算质量相关的损失"""
-        total_quality_loss = 0.0
-        total_predictor_loss = 0.0
-
-        if self.model.cached_quality_results is not None:
-            for quality_result in self.model.cached_quality_results:
-                # 预测器训练损失
-                predictor_loss = quality_result.get('predictor_loss', 0)
-                if isinstance(predictor_loss, torch.Tensor):
-                    total_predictor_loss += predictor_loss
-
-
-        # 循环一致性损失
-        cycle_loss = 0.0
-        if hasattr(self.model, 'cached_features') and self.model.cached_features:
-            cycle_loss = self.model.modal_generator.compute_cycle_consistency_loss(
-                self.model.cached_features['image_features'],
-                self.model.cached_features['text_features'],
-                [0] * self.model.cached_features['image_features'].size(0)  # 假设都是完整模态
-            )
-
-        return {
-            'predictor_loss': total_predictor_loss,
-            'cycle_loss': cycle_loss,
-            'total_quality_loss': total_predictor_loss + cycle_loss
-        }
-
->>>>>>> af014523
+
