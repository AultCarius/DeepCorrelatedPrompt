import torch
import torch.nn as nn
import pytorch_lightning as pl
import clip.modules.vision_transformer_prompts as vit
import math
from transformers.models.bert.modeling_bert import BertConfig, BertEmbeddings
from clip.modules import clip_utils, heads, objectives, clip
import copy

# ==========================================
from .modal_generator import ModalGenerator
import torch.nn.functional as F
from .quality_estimator import QualityEstimator
from .quality_guide_fusion import QualityGuidedFusion
# ====质量提示
from .quality_aware_prompt import QualityAwarePromptLearner, IterativeQualityOptimization
# ====新增新质量与新融合
from  .enhanced_quality_estimator import EnhancedQualityEstimator
from  .enhanced_quality_guide_fusion import QualityAwareFusion


def load_clip_to_cpu(backbone_name, prompt_length, prompt_depth):
    url = clip._MODELS[backbone_name]
    model_path = clip._download(url)

    try:
        # loading JIT archive
        model = torch.jit.load(model_path, map_location="cpu")  # .eval()
        state_dict = None

    except RuntimeError:
        state_dict = torch.load(model_path, map_location="cpu")
    model = vit.build_model(state_dict or model.state_dict(), prompt_length, prompt_depth)

    return model


class TextEncoder(nn.Module):
    def __init__(self, clip_model):
        super().__init__()
        self.transformer = clip_model.transformer
        self.token_embedding = clip_model.token_embedding
        self.positional_embedding = clip_model.positional_embedding
        self.ln_final = clip_model.ln_final
        self.text_projection = clip_model.text_projection
        self.dtype = clip_model.dtype
        self.prompt_length = clip_model.prompt_length

    def forward(self, tokenized_texts, all_prompts_text, missing_type):
        x = self.token_embedding(tokenized_texts).type(self.dtype)  # [batch_size, n_ctx, d_model]
        x = x + self.positional_embedding.type(self.dtype)
        x = x.permute(1, 0, 2)  # NLD -> LND
        # Pass as the list, as nn.sequential cannot process multiple arguments in the forward pass
        combined = [x, all_prompts_text, 0, missing_type]  # third argument is the counter which denotes depth of prompt
        outputs = self.transformer(combined)
        # x = outputs[0][self.prompt_length:]  # extract the x back from here

        x = outputs[0]
        # 【修改】动态提取文本特征
        # 根据实际提示长度动态调整
        if len(all_prompts_text) > 0 and all_prompts_text[0] is not None:
            actual_prompt_length = all_prompts_text[0].shape[1]
            x = x[actual_prompt_length:, :, :]  # 移除提示部分
        else:
            x = x[self.prompt_length:, :, :]

        x = x.permute(1, 0, 2)  # LND -> NLD
        x = self.ln_final(x).type(self.dtype)

        # x.shape = [batch_size, n_ctx, transformer.width]
        # take features from the eot embedding (eot_token is the highest number in each sequence)
        x = x[torch.arange(x.shape[0]), tokenized_texts.argmax(dim=-1)] @ self.text_projection

        return x


def _get_clones(module, N):
    return nn.ModuleList([copy.deepcopy(module) for i in range(N)])


class QualityInformedPromptGenerator(nn.Module):
    """质量信息注入的提示生成器"""

    def __init__(self, prompt_length_half, prompt_depth, dtype):
        super().__init__()
        self.prompt_length_half = prompt_length_half  # 12
        self.prompt_depth = prompt_depth
        self.dtype = dtype

        # 质量维度定义：6个主要质量指标
        # [img_norm_stability, img_entropy, img_task_relevance,
        #  text_norm_stability, text_entropy, text_task_relevance]
        self.quality_dim = 6

        # 基础质量提示模板 - 为图像和文本分别设计
        self.base_quality_prompt_image = nn.Parameter(
            nn.init.normal_(torch.empty(self.prompt_length_half, 768, dtype=dtype), std=0.02)
        )
        self.base_quality_prompt_text = nn.Parameter(
            nn.init.normal_(torch.empty(self.prompt_length_half, 512, dtype=dtype), std=0.02)
        )

        # 质量信息注入网络 - 图像分支
        self.quality_injector_image = nn.Sequential(
            nn.Linear(self.quality_dim, 256),
            nn.GELU(),
            nn.Linear(256, 768),  # 输出到图像维度
            nn.Tanh()
        )

        # 质量信息注入网络 - 文本分支
        self.quality_injector_text = nn.Sequential(
            nn.Linear(self.quality_dim, 256),
            nn.GELU(),
            nn.Linear(256, 512),  # 输出到文本维度
            nn.Tanh()
        )

        # 自适应混合权重网络
        self.mixing_weight_calculator = nn.Sequential(
            nn.Linear(self.quality_dim, 32),
            nn.ReLU(),
            nn.Linear(32, 1),
            nn.Sigmoid()
        )

        # 深度相关的质量投影网络（用于不同层）
        embed_dim_text = 512
        embed_dim_image = 768
        embed_dim = embed_dim_text + embed_dim_image
        r = 16

        # 为每一层创建质量投影网络
        single_layer_image = nn.Sequential(
            nn.Linear(embed_dim + self.quality_dim, embed_dim // r),
            nn.GELU(),
            nn.Linear(embed_dim // r, embed_dim_image),
        )
        self.quality_projections_image = _get_clones(single_layer_image, self.prompt_depth)

        single_layer_text = nn.Sequential(
            nn.Linear(embed_dim + self.quality_dim, embed_dim // r),
            nn.GELU(),
            nn.Linear(embed_dim // r, embed_dim_text),
        )
        self.quality_projections_text = _get_clones(single_layer_text, self.prompt_depth)

        # LayerNorm for quality-enhanced features
        self.layernorm_quality_image = nn.ModuleList([
            torch.nn.LayerNorm(embed_dim + self.quality_dim) for _ in range(self.prompt_depth)
        ])
        self.layernorm_quality_text = nn.ModuleList([
            torch.nn.LayerNorm(embed_dim + self.quality_dim) for _ in range(self.prompt_depth)
        ])

    def extract_quality_vector(self, quality_scores):
        """
        从SimplifiedQualityEstimator的输出中提取质量向量

        Args:
            quality_scores: List[Dict] 来自SimplifiedQualityEstimator的质量分数

        Returns:
            quality_vectors: [batch_size, quality_dim] 质量向量
        """
        batch_size = len(quality_scores)
        quality_vectors = []

        for quality in quality_scores:
            # 提取图像质量特征
            img_math = quality['image_quality']['mathematical']
            img_norm_stability = self._safe_extract_value(img_math['norm_stability'])
            img_entropy = self._safe_extract_value(img_math['information_entropy'])
            img_task_relevance = self._safe_extract_value(quality['image_quality']['task_relevance'])

            # 提取文本质量特征
            text_math = quality['text_quality']['mathematical']
            text_norm_stability = self._safe_extract_value(text_math['norm_stability'])
            text_entropy = self._safe_extract_value(text_math['information_entropy'])
            text_task_relevance = self._safe_extract_value(quality['text_quality']['task_relevance'])

            # 构建质量向量
            quality_vector = torch.tensor([
                img_norm_stability,
                img_entropy,
                img_task_relevance,
                text_norm_stability,
                text_entropy,
                text_task_relevance
            ]).to(next(self.parameters()).device)

            quality_vectors.append(quality_vector)

        return torch.stack(quality_vectors)  # [batch_size, 6]

    def _safe_extract_value(self, tensor_or_value):
        """安全提取标量值"""
        if torch.is_tensor(tensor_or_value):
            if tensor_or_value.dim() == 0:
                return tensor_or_value.item()
            elif tensor_or_value.numel() > 0:
                return tensor_or_value.flatten()[0].item()
            else:
                return 0.5  # 默认值
        else:
            return float(tensor_or_value)

    def generate_quality_prompts_for_layer_0(self, quality_vectors):
        """
        为第0层生成质量提示（直接注入基础提示）

        Args:
            quality_vectors: [batch_size, quality_dim]

        Returns:
            quality_prompts_image: [batch_size, prompt_length_half, 768]
            quality_prompts_text: [batch_size, prompt_length_half, 512]
        """
        batch_size = quality_vectors.size(0)

        # 基础提示重复到batch
        base_prompts_image = self.base_quality_prompt_image.unsqueeze(0).repeat(batch_size, 1, 1)  # [batch, 12, 768]
        base_prompts_text = self.base_quality_prompt_text.unsqueeze(0).repeat(batch_size, 1, 1)  # [batch, 12, 512]

        # 质量信息注入
        quality_injection_image = self.quality_injector_image(quality_vectors)  # [batch, 768]
        quality_injection_text = self.quality_injector_text(quality_vectors)  # [batch, 512]

        # 计算自适应混合权重
        mixing_weights = self.mixing_weight_calculator(quality_vectors)  # [batch, 1]

        # 应用质量注入到每个提示位置
        quality_injection_image_expanded = quality_injection_image.unsqueeze(1).expand(-1, self.prompt_length_half,
                                                                                       -1)  # [batch, 12, 768]
        quality_injection_text_expanded = quality_injection_text.unsqueeze(1).expand(-1, self.prompt_length_half,
                                                                                     -1)  # [batch, 12, 512]

        # 自适应混合
        mixing_weights_image = mixing_weights.unsqueeze(-1).expand(-1, self.prompt_length_half, 768)  # [batch, 12, 768]
        mixing_weights_text = mixing_weights.unsqueeze(-1).expand(-1, self.prompt_length_half, 512)  # [batch, 12, 512]

        quality_prompts_image = base_prompts_image + mixing_weights_image * quality_injection_image_expanded
        quality_prompts_text = base_prompts_text + mixing_weights_text * quality_injection_text_expanded

        return quality_prompts_image, quality_prompts_text

    def generate_quality_enhanced_compound_prompts(self, original_prompts_image, original_prompts_text,
                                                   quality_vectors):
        """
        为深度提示生成质量增强的复合提示

        Args:
            original_prompts_image: List[[batch, length, 768]] 原始图像提示
            original_prompts_text: List[[batch, length, 512]] 原始文本提示
            quality_vectors: [batch_size, quality_dim]

        Returns:
            quality_enhanced_prompts_image: List[[batch, length, 768]]
            quality_enhanced_prompts_text: List[[batch, length, 512]]
        """
        quality_enhanced_prompts_image = []
        quality_enhanced_prompts_text = []

        for depth in range(self.prompt_depth):
            if depth < len(original_prompts_image) and depth < len(original_prompts_text):
                # 获取当前层的原始提示
                current_img_prompts = original_prompts_image[depth]  # [batch, length, 768]
                current_text_prompts = original_prompts_text[depth]  # [batch, length, 512]

                # 拼接图像和文本提示
                combined_prompts = torch.cat([current_img_prompts, current_text_prompts],
                                             dim=-1)  # [batch, length, 1280]

                # 为每个样本添加质量信息
                batch_size, prompt_length, _ = combined_prompts.shape
                quality_expanded = quality_vectors.unsqueeze(1).expand(-1, prompt_length, -1)  # [batch, length, 6]

                # 拼接质量信息
                combined_with_quality = torch.cat([combined_prompts, quality_expanded], dim=-1)  # [batch, length, 1286]

                # 通过质量感知投影网络
                enhanced_img_prompts = self.quality_projections_image[depth](
                    self.layernorm_quality_image[depth](combined_with_quality)
                )  # [batch, length, 768]

                enhanced_text_prompts = self.quality_projections_text[depth](
                    self.layernorm_quality_text[depth](combined_with_quality)
                )  # [batch, length, 512]

                quality_enhanced_prompts_image.append(enhanced_img_prompts)
                quality_enhanced_prompts_text.append(enhanced_text_prompts)
            else:
                # 如果超出原始提示范围，保持原样
                if depth < len(original_prompts_image):
                    quality_enhanced_prompts_image.append(original_prompts_image[depth])
                if depth < len(original_prompts_text):
                    quality_enhanced_prompts_text.append(original_prompts_text[depth])

        return quality_enhanced_prompts_image, quality_enhanced_prompts_text

    def forward(self, quality_scores):
        """
        主要接口：基于质量分数生成质量提示

        Args:
            quality_scores: List[Dict] 来自SimplifiedQualityEstimator的质量分数

        Returns:
            layer_0_prompts: Tuple[质量提示图像, 质量提示文本] 用于第0层
            quality_vectors: [batch_size, quality_dim] 质量向量，用于深度提示增强
        """
        if quality_scores is None:
            return None, None

        # 提取质量向量
        quality_vectors = self.extract_quality_vector(quality_scores)

        # 生成第0层的质量提示
        layer_0_prompts = self.generate_quality_prompts_for_layer_0(quality_vectors)

        return layer_0_prompts, quality_vectors


class EnhancedMultiModalPromptLearner(nn.Module):
    """增强的多模态提示学习器 - 集成质量感知提示"""

    def __init__(self, prompt_length, prompt_depth, clip_model):
        super().__init__()
        dtype = clip_model.dtype
        prompt_length_half = prompt_length // 3  # 12 - 保持原有设计

        self.prompt_depth = prompt_depth
        self.prompt_length_half = prompt_length_half
        self.dtype = dtype

        # ===================== 原有的提示参数 =====================
        # 静态提示
        self.visual_prompt_complete = nn.Parameter(
            nn.init.normal_(torch.empty(prompt_length_half, 768, dtype=dtype), std=0.02))
        self.visual_prompt_missing = nn.Parameter(
            nn.init.normal_(torch.empty(prompt_length_half, 768, dtype=dtype), std=0.02))
        self.text_prompt_complete = nn.Parameter(
            nn.init.normal_(torch.empty(prompt_length_half, 512, dtype=dtype), std=0.02))
        self.text_prompt_missing = nn.Parameter(
            nn.init.normal_(torch.empty(prompt_length_half, 512, dtype=dtype), std=0.02))

        # 通用提示
        self.common_prompt_complete = nn.Parameter(
            nn.init.normal_(torch.empty(prompt_length_half, 512, dtype=dtype), std=0.02))
        self.common_prompt_image = nn.Parameter(
            nn.init.normal_(torch.empty(prompt_length_half, 512, dtype=dtype), std=0.02))
        self.common_prompt_text = nn.Parameter(
            nn.init.normal_(torch.empty(prompt_length_half, 512, dtype=dtype), std=0.02))

        # 原有的投影网络
        embed_dim_text = 512
        embed_dim_image = 768
        embed_dim = embed_dim_text + embed_dim_image
        r = 16

        single_layer = nn.Sequential(
            nn.Linear(embed_dim, embed_dim // r),
            nn.GELU(),
            nn.Linear(embed_dim // r, embed_dim_text),
        )
        self.compound_prompt_projections_text = _get_clones(single_layer, self.prompt_depth)
        self.layernorm_text = nn.ModuleList([torch.nn.LayerNorm(embed_dim) for _ in range(self.prompt_depth)])

        single_layer = nn.Sequential(
            nn.Linear(embed_dim, embed_dim // r),
            nn.GELU(),
            nn.Linear(embed_dim // r, embed_dim_image),
        )
        self.compound_prompt_projections_image = _get_clones(single_layer, self.prompt_depth)
        self.layernorm_image = nn.ModuleList([torch.nn.LayerNorm(embed_dim) for _ in range(self.prompt_depth)])

        # 通用提示的投影网络
        self.common_prompt_projection_image = nn.Sequential(
            nn.Linear(embed_dim_text, embed_dim_text // r),
            nn.GELU(),
            nn.Linear(embed_dim_text // r, embed_dim_image),
        )
        self.common_prompt_projection_text = nn.Sequential(
            nn.Linear(embed_dim_text, embed_dim_text // r),
            nn.GELU(),
            nn.Linear(embed_dim_text // r, embed_dim_text),
        )

        # ===================== 新增：质量感知提示生成器 =====================
        self.quality_prompt_generator = QualityInformedPromptGenerator(
            prompt_length_half, prompt_depth, dtype
        )

        # 质量提示开关（可以通过配置控制）
        self.enable_quality_prompts = True

    def forward(self, missing_type, quality_scores=None):
        """
        增强的前向传播，支持质量感知提示

        Args:
            missing_type: List[int] 缺失类型
            quality_scores: List[Dict] 质量分数（可选）

        Returns:
            all_prompts_image: List[[batch, length, 768]] 图像提示
            all_prompts_text: List[[batch, length, 512]] 文本提示
        """
        batch_size = len(missing_type)

        # ===================== 第一步：生成基础提示（原有逻辑） =====================
        all_prompts_image = [[] for _ in range(self.prompt_depth)]
        all_prompts_text = [[] for _ in range(self.prompt_depth)]

        for i in range(batch_size):
            # 根据缺失类型选择初始提示
            if missing_type[i] == 0:  # 模态完整
                initial_prompt_image = self.visual_prompt_complete
                initial_prompt_text = self.text_prompt_complete
                common_prompt = self.common_prompt_complete
            elif missing_type[i] == 1:  # 缺失文本
                initial_prompt_image = self.visual_prompt_complete
                initial_prompt_text = self.text_prompt_missing
                common_prompt = self.common_prompt_image
            elif missing_type[i] == 2:  # 缺失图像
                initial_prompt_image = self.visual_prompt_missing
                initial_prompt_text = self.text_prompt_complete
                common_prompt = self.common_prompt_text

            # 生成第0层的复合提示
            all_prompts_image[0].append(self.compound_prompt_projections_image[0](
                self.layernorm_image[0](torch.cat([initial_prompt_image, initial_prompt_text], -1))))
            all_prompts_text[0].append(self.compound_prompt_projections_text[0](
                self.layernorm_text[0](torch.cat([initial_prompt_image, initial_prompt_text], -1))))

            # 生成后续层的提示
            for index in range(1, self.prompt_depth):
                all_prompts_image[index].append(
                    self.compound_prompt_projections_image[index](self.layernorm_image[index](
                        torch.cat([all_prompts_image[index - 1][-1], all_prompts_text[index - 1][-1]], -1))))
                all_prompts_text[index].append(
                    self.compound_prompt_projections_text[index](self.layernorm_text[index](
                        torch.cat([all_prompts_image[index - 1][-1], all_prompts_text[index - 1][-1]], -1))))

            # 添加通用提示到第0层
            all_prompts_image[0][i] = torch.cat([
                all_prompts_image[0][i],
                self.common_prompt_projection_image(common_prompt)
            ], 0)
            all_prompts_text[0][i] = torch.cat([
                all_prompts_text[0][i],
                self.common_prompt_projection_text(common_prompt)
            ], 0)

        # 转换为张量
        base_prompts_image = [torch.stack(prompts) for prompts in all_prompts_image]
        base_prompts_text = [torch.stack(prompts) for prompts in all_prompts_text]

        # ===================== 第二步：质量感知提示增强 =====================
        if self.enable_quality_prompts and quality_scores is not None:
            return self._apply_quality_enhancement(
                base_prompts_image, base_prompts_text, quality_scores, missing_type
            )
        else:
            # 如果没有质量信息，返回原有提示
            return base_prompts_image, base_prompts_text

    def _apply_quality_enhancement(self, base_prompts_image, base_prompts_text, quality_scores, missing_type):
        """
        应用质量感知提示增强

        Args:
            base_prompts_image: List[[batch, length, 768]] 基础图像提示
            base_prompts_text: List[[batch, length, 512]] 基础文本提示
            quality_scores: List[Dict] 质量分数
            missing_type: List[int] 缺失类型

        Returns:
            enhanced_prompts_image: List[[batch, enhanced_length, 768]]
            enhanced_prompts_text: List[[batch, enhanced_length, 512]]
        """
        # 生成质量提示
        layer_0_quality_prompts, quality_vectors = self.quality_prompt_generator(quality_scores)

        if layer_0_quality_prompts is None:
            return base_prompts_image, base_prompts_text

        quality_prompts_image, quality_prompts_text = layer_0_quality_prompts

        # 增强后的提示列表
        enhanced_prompts_image = []
        enhanced_prompts_text = []

        # ===================== 第0层：添加质量提示 =====================
        # 原有第0层提示形状：[batch, 24, dim] (12 compound + 12 common)
        # 新增质量提示形状：[batch, 12, dim]
        # 最终第0层形状：[batch, 36, dim] (12 quality + 12 compound + 12 common)

        enhanced_layer_0_image = torch.cat([
            quality_prompts_image,  # [batch, 12, 768] 质量提示
            base_prompts_image[0]  # [batch, 24, 768] 原有提示
        ], dim=1)  # [batch, 36, 768]

        enhanced_layer_0_text = torch.cat([
            quality_prompts_text,  # [batch, 12, 512] 质量提示
            base_prompts_text[0]  # [batch, 24, 512] 原有提示
        ], dim=1)  # [batch, 36, 512]

        enhanced_prompts_image.append(enhanced_layer_0_image)
        enhanced_prompts_text.append(enhanced_layer_0_text)

        # ===================== 后续层：质量增强的复合提示 =====================
        if self.prompt_depth > 1:
            # 使用质量信息增强后续层的提示
            quality_enhanced_compound = self.quality_prompt_generator.generate_quality_enhanced_compound_prompts(
                base_prompts_image[1:], base_prompts_text[1:], quality_vectors
            )

            enhanced_compound_image, enhanced_compound_text = quality_enhanced_compound
            enhanced_prompts_image.extend(enhanced_compound_image)
            enhanced_prompts_text.extend(enhanced_compound_text)

        return enhanced_prompts_image, enhanced_prompts_text

    def get_prompt_info(self):
        """
        【新增】获取提示信息，用于调试和可视化
        """
        return {
            'original_prompt_length_per_layer': {
                'layer_0': self.prompt_length_half * 2,  # 24 (compound + common)
                'other_layers': self.prompt_length_half  # 12 (compound only)
            },
            'quality_enhanced_prompt_length_per_layer': {
                'layer_0': self.prompt_length_half * 3,  # 36 (quality + compound + common)
                'other_layers': self.prompt_length_half  # 12 (quality-enhanced compound)
            },
            'prompt_depth': self.prompt_depth,
            'quality_prompts_enabled': self.enable_quality_prompts
        }

    def set_quality_prompts_enabled(self, enabled: bool):
        """
        【新增】动态控制质量提示的启用状态
        """
        self.enable_quality_prompts = enabled

class MultiModalPromptLearner(nn.Module):
    def __init__(self, prompt_length, prompt_depth, clip_model):
        super().__init__()
        dtype = clip_model.dtype
        prompt_length_half = prompt_length // 3  # use half length for generating static prompts, and the other for generating dynamic prompts
        # Default is 1, which is compound shallow prompting
        self.prompt_depth = prompt_depth  # max=12, but will create 11 such shared prompts
        self.visual_prompt_complete = nn.Parameter(
            nn.init.normal_(torch.empty(prompt_length_half, 768, dtype=dtype), std=0.02))
        self.visual_prompt_missing = nn.Parameter(
            nn.init.normal_(torch.empty(prompt_length_half, 768, dtype=dtype), std=0.02))
        self.text_prompt_complete = nn.Parameter(
            nn.init.normal_(torch.empty(prompt_length_half, 512, dtype=dtype), std=0.02))
        self.text_prompt_missing = nn.Parameter(
            nn.init.normal_(torch.empty(prompt_length_half, 512, dtype=dtype), std=0.02))
        self.common_prompt_complete = nn.Parameter(
            nn.init.normal_(torch.empty(prompt_length_half, 512, dtype=dtype), std=0.02))
        self.common_prompt_image = nn.Parameter(
            nn.init.normal_(torch.empty(prompt_length_half, 512, dtype=dtype), std=0.02))
        self.common_prompt_text = nn.Parameter(
            nn.init.normal_(torch.empty(prompt_length_half, 512, dtype=dtype), std=0.02))
        # Also make corresponding projection layers, for each prompt
        embed_dim_text = 512
        embed_dim_image = 768
        embed_dim = embed_dim_text + embed_dim_image
        r = 16
        single_layer = nn.Sequential(
            nn.Linear(embed_dim, embed_dim // r),
            nn.GELU(),
            nn.Linear(embed_dim // r, embed_dim_text),
        )
        self.compound_prompt_projections_text = _get_clones(single_layer, self.prompt_depth)
        self.layernorm_text = nn.ModuleList([torch.nn.LayerNorm(embed_dim) for _ in range(self.prompt_depth)])

        single_layer = nn.Sequential(
            nn.Linear(embed_dim, embed_dim // r),
            nn.GELU(),
            nn.Linear(embed_dim // r, embed_dim_image),
        )
        self.compound_prompt_projections_image = _get_clones(single_layer, self.prompt_depth)
        self.layernorm_image = nn.ModuleList([torch.nn.LayerNorm(embed_dim) for _ in range(self.prompt_depth)])
        self.common_prompt_projection_image = nn.Sequential(
            nn.Linear(embed_dim_text, embed_dim_text // r),
            nn.GELU(),
            nn.Linear(embed_dim_text // r, embed_dim_image),
        )
        self.common_prompt_projection_text = nn.Sequential(
            nn.Linear(embed_dim_text, embed_dim_text // r),
            nn.GELU(),
            nn.Linear(embed_dim_text // r, embed_dim_text),
        )

    def forward(self, missing_type):

        # Before returning, need to transform
        # prompts to 768 for the visual side
        all_prompts_image = [[] for _ in range(self.prompt_depth)]  # Prompts of prompt_depth layers
        all_prompts_text = [[] for _ in range(self.prompt_depth)]  # Prompts of prompt_depth layers
        for i in range(len(missing_type)):
            # set initial prompts for each modality
            if missing_type[i] == 0:  # modality complete
                initial_prompt_image = self.visual_prompt_complete
                initial_prompt_text = self.text_prompt_complete
                common_prompt = self.common_prompt_complete
            elif missing_type[i] == 1:  # missing text
                initial_prompt_image = self.visual_prompt_complete
                initial_prompt_text = self.text_prompt_missing
                common_prompt = self.common_prompt_image
            elif missing_type[i] == 2:  # missing image
                initial_prompt_image = self.visual_prompt_missing
                initial_prompt_text = self.text_prompt_complete
                common_prompt = self.common_prompt_text
            # generate the prompts of the first layer
            all_prompts_image[0].append(self.compound_prompt_projections_image[0](
                self.layernorm_image[0](torch.cat([initial_prompt_image, initial_prompt_text], -1))))
            all_prompts_text[0].append(self.compound_prompt_projections_text[0](
                self.layernorm_text[0](torch.cat([initial_prompt_image, initial_prompt_text], -1))))
            # generate the prompts of the rest layers
            for index in range(1, self.prompt_depth):
                all_prompts_image[index].append(
                    self.compound_prompt_projections_image[index](self.layernorm_image[index](
                        torch.cat([all_prompts_image[index - 1][-1], all_prompts_text[index - 1][-1]], -1))))
                all_prompts_text[index].append(
                    self.compound_prompt_projections_text[index](self.layernorm_text[index](
                        torch.cat([all_prompts_image[index - 1][-1], all_prompts_text[index - 1][-1]], -1))))
            all_prompts_image[0][i] = torch.cat([
                all_prompts_image[0][i],
                self.common_prompt_projection_image(common_prompt)]
                , 0)
            all_prompts_text[0][i] = torch.cat([
                all_prompts_text[0][i],
                self.common_prompt_projection_text(common_prompt)]
                , 0)
        # generate the prompts in each layer as a tensor [B, L, C]

        all_prompts_image = [torch.stack(prompts) for prompts in all_prompts_image]
        all_prompts_text = [torch.stack(prompts) for prompts in all_prompts_text]
        # print(all_prompts_image)
        return all_prompts_image, all_prompts_text


class CustomCLIP(nn.Module):
    def __init__(self, prompt_length, prompt_depth, clip_model):
        super().__init__()
        self.prompt_learner = EnhancedMultiModalPromptLearner(prompt_length, prompt_depth, clip_model)
        # self.prompt_learner = MultiModalPromptLearner(prompt_length, prompt_depth, clip_model)
        self.image_encoder = clip_model.visual
        self.text_encoder = TextEncoder(clip_model)
        self.logit_scale = clip_model.logit_scale
        self.dtype = clip_model.dtype

        # 【修改】使用改进的模态生成器
        from .improved_modal_generator import ImprovedModalGenerator
        self.modal_generator = ImprovedModalGenerator(
            hidden_size=512,
            num_layers=3,
            num_heads=8,
            dropout=0.1
        )

        # 【修改】质量评估器
        # self.quality_estimator = QualityEstimator(hidden_size=512)
        from .simplified_quality_estimator import SimplifiedQualityEstimator
        self.quality_estimator = SimplifiedQualityEstimator(hidden_size=512)

        # 【修改】质量引导融合器
        # self.quality_guided_fusion = QualityGuidedFusion(hidden_size=512)
        from .improved_quality_guide_fusion import UpdatedQualityGuidedFusion
        self.quality_guided_fusion = UpdatedQualityGuidedFusion(
            hidden_size=512,
            fusion_strategy='adaptive_attention'
        )

        self.cached_features = {}
        self.cached_generation_info = None
        self.cached_quality_scores = None

        # 【新增】质量提示控制
        self.quality_prompts_enabled = True
        self.quality_prompt_warmup_epochs = 0  # 前3个epoch不使用质量提示


    def set_quality_prompts_enabled(self, enabled: bool):
        """动态控制质量提示的启用"""
        self.quality_prompts_enabled = enabled
        self.prompt_learner.set_quality_prompts_enabled(enabled)

    def forward(self, image, text, missing_type, current_epoch=0):

        tokenized_texts = torch.stack([clip.tokenize(tx, context_length=77, truncate=True) for tx in text[0]], 0).to(
            image.get_device()).squeeze(1)

        # 1. 【修改】两阶段提示生成：先基础提示，再质量增强

        # 第一阶段：生成基础提示（不使用质量信息）
        base_prompts_image, base_prompts_text = self.prompt_learner(missing_type, quality_scores=None)

        # 基础编码
        image_features = self.image_encoder(image.type(self.dtype), base_prompts_image, missing_type)
        text_features = self.text_encoder(tokenized_texts, base_prompts_text, missing_type)

        if self.training:
            image_features = image_features.requires_grad_(True)
            text_features = text_features.requires_grad_(True)

        # 2. 模态生成和特征替代
        generation_results = self.modal_generator(image_features, text_features, missing_type)

        enhanced_image_features = generation_results['enhanced_image_features']
        enhanced_text_features = generation_results['enhanced_text_features']
        generation_info = generation_results['generation_info']

        self.cached_generation_info = generation_info

        # 3. 质量评估
        quality_scores = self.quality_estimator(
            image_features, text_features,
            enhanced_image_features, enhanced_text_features,
            missing_type
        )
        self.cached_quality_scores = quality_scores
        # print(self.quality_prompts_enabled,current_epoch,self.quality_prompt_warmup_epochs)
        # 4. 【新增】第二阶段：质量感知提示重新编码（可选）
        if (self.quality_prompts_enabled and
                current_epoch >= self.quality_prompt_warmup_epochs):
            # 使用质量信息重新生成提示
            # print("质量增强提示开启")

            quality_enhanced_prompts_image, quality_enhanced_prompts_text = self.prompt_learner(
                missing_type, quality_scores
            )

            # 重新编码（使用质量增强的提示）
            image_features_enhanced = self.image_encoder(
                image.type(self.dtype), quality_enhanced_prompts_image, missing_type
            )
            text_features_enhanced = self.text_encoder(
                tokenized_texts, quality_enhanced_prompts_text, missing_type
            )

            # 更新特征（用质量增强的特征）
            image_features = image_features_enhanced
            text_features = text_features_enhanced

            # 重新生成增强特征
            generation_results_enhanced = self.modal_generator(image_features, text_features, missing_type)
            enhanced_image_features = generation_results_enhanced['enhanced_image_features']
            enhanced_text_features = generation_results_enhanced['enhanced_text_features']

        # 5. 质量引导融合
        fused_features = self.quality_guided_fusion(
            image_features, text_features,
            enhanced_image_features, enhanced_text_features,
            quality_scores, missing_type
        )

        # 缓存特征用于损失计算
        self.cached_features = {
            'original_image_features': image_features,
            'original_text_features': text_features,
            'enhanced_image_features': enhanced_image_features,
            'enhanced_text_features': enhanced_text_features,
            'fused_features': fused_features
        }


        return fused_features


    def get_cached_data_for_loss_computation(self):
        """
        【新增】为外部损失计算提供缓存数据
        """
        return {
            'features': self.cached_features,
            'generation_info': self.cached_generation_info,
            'quality_scores': self.cached_quality_scores
        }


class CLIPransformerSS(pl.LightningModule):
    def __init__(self, config):
        super().__init__()
        self.save_hyperparameters()

        clip_model = load_clip_to_cpu(config['vit'], config['prompt_length'], config['prompt_depth'])

        print("Building custom CLIP")
        hidden_size = 512 * 2
        print(config['prompt_length'])
        self.model = CustomCLIP(config['prompt_length'], config['prompt_depth'], clip_model)

        # 【新增】循环一致性损失权重
        self.cycle_loss_weight = config.get('cycle_loss_weight', 0.02)
        self.quality_loss_weight = config.get('quality_loss_weight', 0.01)  # 【新增】
        self.predictor_loss_weight = config.get('predictor_loss_weight', 0.005)  # 预测器损失权重
        # 【新增】训练策略控制
        self.warmup_epochs = config.get('warmup_epochs', 1)
        self.quality_aware_epochs = config.get('quality_aware_epochs', 10)


        # 【新增】质量相关损失权重
        self.contrastive_loss_weight = config.get('contrastive_loss_weight', 0.1)
        self.generation_consistency_weight = config.get('generation_consistency_weight', 0.1)
        self.cycle_loss_weight = config.get('cycle_loss_weight', 0.1)
        self.generation_quality_weight = config.get('generation_quality_weight', 0.1)
        self.quality_prediction_weight = config.get('quality_prediction_weight', 0.1)  # 【新增】

        # 自适应损失权重调度器
        self.loss_scheduler = self.create_loss_scheduler()

        # ===================== Downstream ===================== #
        if (
                self.hparams.config["load_path"] != ""
                and not self.hparams.config["test_only"]
                and not self.hparams.config["finetune_first"]
        ):
            #
            ckpt = torch.load(self.hparams.config["load_path"], map_location="cpu")
            state_dict = ckpt["state_dict"]
            self.model.load_state_dict(state_dict, strict=False)

        if self.hparams.config["loss_names"]["hatememes"] > 0:
            cls_num = self.hparams.config["hatememes_class_num"]
            self.hatememes_classifier = nn.Linear(hidden_size, cls_num)
            self.hatememes_classifier.apply(objectives.init_weights)

        if self.hparams.config["loss_names"]["food101"] > 0:
            cls_num = self.hparams.config["food101_class_num"]
            self.food101_classifier = nn.Linear(hidden_size, cls_num)
            self.food101_classifier.apply(objectives.init_weights)

        if self.hparams.config["loss_names"]["mmimdb"] > 0:
            cls_num = self.hparams.config["mmimdb_class_num"]
            self.mmimdb_classifier = nn.Linear(hidden_size, cls_num)
            self.mmimdb_classifier.apply(objectives.init_weights)

        if self.hparams.config["load_path"] != "" and self.hparams.config["finetune_first"]:
            ckpt = torch.load(self.hparams.config["load_path"], map_location="cpu")
            state_dict = ckpt["state_dict"]
            self.model.load_state_dict(state_dict, strict=False)
            print("use pre-finetune model")

        if not self.hparams.config["test_only"]:
            for name, param in self.model.named_parameters():
                if "prompt_learner" not in name and "prompt" not in name and 'ln_final' not in name and 'ln_post' not in name and \
                        name.split('.')[-1] != 'proj':
                    param.requires_grad_(False)

        clip_utils.set_metrics(self)
        self.current_tasks = list()

        # ===================== load downstream (test_only) ======================

        if self.hparams.config["load_path"] != "" and self.hparams.config["test_only"]:
            ckpt = torch.load(self.hparams.config["load_path"], map_location="cpu")
            state_dict = ckpt["state_dict"]
            self.load_state_dict(state_dict, strict=True)
        self.records = {}



    def infer(
            self,
            batch,
    ):
        text = batch["text"]
        img = batch["image"][0]  # extract the first view (total 1)
        if self.hparams.config["test_only"]:
            self.model.eval()
            if self.hparams.config["loss_names"]["hatememes"] > 0:
                self.hatememes_classifier.eval()

            if self.hparams.config["loss_names"]["food101"] > 0:
                self.food101_classifier.eval()

            if self.hparams.config["loss_names"]["mmimdb"] > 0:
                self.mmimdb_classifier.eval()

        # 获取增强后的特征
        both_feats = self.model(img, text, batch["missing_type"])

        ret = {
            "cls_feats": both_feats,
        }

        return ret

    def forward(self, batch):

        # 【新增】缓存missing_type用于损失计算
        self._current_missing_type = batch["missing_type"]

        ret = dict()
        if len(self.current_tasks) == 0:
            ret.update(self.infer(batch))
            return ret

        # Masked Language Modeling
        if "mlm" in self.current_tasks:
            ret.update(objectives.compute_mlm(self, batch))

        # Masked Patch Prediction
        if "mpp" in self.current_tasks:
            ret.update(objectives.compute_mpp(self, batch))

        # Image Text Matching
        if "itm" in self.current_tasks:
            ret.update(objectives.compute_itm_wpa(self, batch))

        # Binary classification for Hateful Memes
        if "hatememes" in self.current_tasks:
            ret.update(objectives.compute_hatememes(self, batch))

        # Multi-label classification for MM-IMDb
        if "mmimdb" in self.current_tasks:

            ret.update(objectives.compute_mmimdb(self, batch))

            # ret.update(objectives.compute_enhanced_mmimdb(self, batch))
            # ret.update(objectives.compute_enhanced_mmimdb_v2(self, batch))


        # Classification for Food101
        if "food101" in self.current_tasks:
            ret.update(objectives.compute_food101(self, batch))

        return ret

    def training_step(self, batch, batch_idx):
        """【调试版】training_step - 添加详细调试信息"""
        clip_utils.set_task(self)

        # 【调试1】打印批次基本信息
        if batch_idx % 200 == 0:  # 每20个batch打印一次
            print(f"\n=== Batch {batch_idx} Debug Info ===")
            print(f"Missing types: {batch['missing_type']}")
            print(f"Batch size: {len(batch['missing_type'])}")

            # 统计missing_type分布
            from collections import Counter
            missing_stats = Counter(batch['missing_type'])
            print(f"Missing type distribution: {dict(missing_stats)}")

<<<<<<< HEAD
        # 提取任务性能指标
=======

        # 【新增】提取任务性能指标
>>>>>>> e631a134
        self._extract_task_performance_from_batch(batch)

        # 前向传播
        output = self(batch)

        # 【调试2】检查forward输出
        if batch_idx % 200 == 0:
            print(f"Forward output keys: {list(output.keys())}")
            for k, v in output.items():
                if 'loss' in k and hasattr(v, 'item'):
                    print(f"  {k}: {v.item():.6f}")

        # 主任务损失计算
        main_task_losses = {}
        for k, v in output.items():
            if ("loss" in k and
                    "generation" not in k and
                    "quality" not in k and
                    "enhanced" not in k and
                    "predictor" not in k):
                main_task_losses[k] = v

        main_loss = sum(main_task_losses.values()) if main_task_losses else torch.tensor(0.0, device=self.device,
                                                                                         requires_grad=True)

        # 【调试3】检查缓存数据
        cached_data = self.model.get_cached_data_for_loss_computation()
        if batch_idx % 200 == 0:
            print(f"Cached data structure:")
            print(f"  Keys: {list(cached_data.keys())}")

            # 检查features
            features = cached_data.get('features', {})
            if features:
                print(f"  Features keys: {list(features.keys())}")
                for fk, fv in features.items():
                    if hasattr(fv, 'shape'):
                        print(f"    {fk}: shape {fv.shape}")
                    else:
                        print(f"    {fk}: {type(fv)}")
            else:
                print("  ❌ Features is empty!")

            # 检查quality_scores
            quality_scores = cached_data.get('quality_scores')
            if quality_scores:
                print(f"  Quality scores: {len(quality_scores)} samples")
                if len(quality_scores) > 0:
                    print(f"    First sample keys: {list(quality_scores[0].keys())}")
            else:
                print("  ❌ Quality scores is empty!")

        # 【调试4】检查生成器损失计算
        print(f"Computing generation losses...") if batch_idx % 200 == 0 else None
        generation_losses = self._compute_generation_losses()

        if batch_idx % 200 == 0:
            print(f"Generation losses:")
            for k, v in generation_losses.items():
                print(f"  {k}: {v.item():.6f}")
                if v.item() == 0.0:
                    print(f"    ❌ {k} is ZERO!")

        # 【调试5】检查质量预测损失
        print(f"Computing quality prediction loss...") if batch_idx % 200 == 0 else None
        quality_prediction_loss = self._compute_quality_prediction_loss()

        if batch_idx % 200 == 0:
            print(f"Quality prediction loss: {quality_prediction_loss.item():.6f}")
            if quality_prediction_loss.item() == 0.0:
                print(f"    ❌ Quality prediction loss is ZERO!")

        # 【调试6】检查损失权重
        if batch_idx % 200 == 0:
            print(f"Loss weights:")
            print(f"  contrastive_loss_weight: {self.contrastive_loss_weight}")
            print(f"  generation_consistency_weight: {self.generation_consistency_weight}")
            print(f"  cycle_loss_weight: {self.cycle_loss_weight}")
            print(f"  generation_quality_weight: {self.generation_quality_weight}")
            print(f"  quality_prediction_weight: {self.quality_prediction_weight}")

        # 总损失计算
        total_loss = main_loss
        added_losses = []

        # 添加生成器损失
        if generation_losses['contrastive_loss'].item() > 0:
            weighted_loss = self.contrastive_loss_weight * generation_losses['contrastive_loss']
            total_loss += weighted_loss
            added_losses.append(f"contrastive: {weighted_loss.item():.6f}")
            self.log("train/contrastive_loss", generation_losses['contrastive_loss'])

        if generation_losses['generation_consistency_loss'].item() > 0:
            weighted_loss = self.generation_consistency_weight * generation_losses['generation_consistency_loss']
            total_loss += weighted_loss
            added_losses.append(f"gen_consistency: {weighted_loss.item():.6f}")
            self.log("train/generation_consistency_loss", generation_losses['generation_consistency_loss'])

        if generation_losses['cycle_consistency_loss'].item() > 0:
            weighted_loss = self.cycle_loss_weight * generation_losses['cycle_consistency_loss']
            total_loss += weighted_loss
            added_losses.append(f"cycle: {weighted_loss.item():.6f}")
            self.log("train/cycle_consistency_loss", generation_losses['cycle_consistency_loss'])

        if generation_losses['generation_quality_loss'].item() > 0:
            weighted_loss = self.generation_quality_weight * generation_losses['generation_quality_loss']
            total_loss += weighted_loss
            added_losses.append(f"gen_quality: {weighted_loss.item():.6f}")
            self.log("train/generation_quality_loss", generation_losses['generation_quality_loss'])

        if quality_prediction_loss.item() > 0:
            weighted_loss = self.quality_prediction_weight * quality_prediction_loss
            total_loss += weighted_loss
            added_losses.append(f"quality_pred: {weighted_loss.item():.6f}")
            self.log("train/quality_prediction_loss", quality_prediction_loss)

        # 记录损失
        self.log("train/main_loss", main_loss)
        self.log("train/total_loss", total_loss)

        # 【调试7】最终总结
        if batch_idx % 200 == 0:
            print(f"Loss Summary:")
            print(f"  Main loss: {main_loss.item():.6f}")
            print(f"  Added losses: {added_losses if added_losses else 'None'}")
            print(f"  Total loss: {total_loss.item():.6f}")
            print(f"  Difference: {(total_loss - main_loss).item():.6f}")

            if abs(total_loss.item() - main_loss.item()) < 1e-6:
                print("  ❌ WARNING: Total loss equals main loss! No additional losses added.")

            print("=" * 50)

        return total_loss


    def training_epoch_end(self, outs):
        clip_utils.epoch_wrapup(self)

    def validation_step(self, batch, batch_idx):
        clip_utils.set_task(self)
        output = self(batch)

    def validation_epoch_end(self, outs):
        clip_utils.epoch_wrapup(self)

    def test_step(self, batch, batch_idx):
        clip_utils.set_task(self)
        output = self(batch)
        ret = dict()

        if self.hparams.config["loss_names"]["vqa"] > 0:
            ret.update(objectives.vqa_test_step(self, batch, output))

        return ret

    def test_epoch_end(self, outs):
        model_name = self.hparams.config["load_path"].split("/")[-1][:-5]

        if self.hparams.config["loss_names"]["vqa"] > 0:
            objectives.vqa_test_wrapup(outs, model_name)
        clip_utils.epoch_wrapup(self)

    def configure_optimizers(self):
        return clip_utils.set_schedule(self)


    def create_loss_scheduler(self):
        """创建自适应损失调度器"""
        return {
            'warmup': {'cycle': 0.05, 'quality': 0.001},  # 前5轮: 重点训练生成器
            'quality_aware': {'cycle': 0.02, 'quality': 0.01},  # 中期: 平衡训练
            'full_optimization': {'cycle': 0.01, 'quality': 0.02}  # 后期: 重点质量
        }

    def get_current_loss_weights(self):
        """根据当前epoch获取损失权重"""
        current_epoch = self.current_epoch

        if current_epoch < self.warmup_epochs:
            return self.loss_scheduler['warmup']
        elif current_epoch < self.warmup_epochs + self.quality_aware_epochs:
            return self.loss_scheduler['quality_aware']
        else:
            return self.loss_scheduler['full_optimization']

    def configure_model_for_epoch(self):
        """根据训练阶段配置模型"""
        current_epoch = self.current_epoch

        if current_epoch < self.warmup_epochs:
            # 阶段1: 只训练基础组件
            self.model.use_iterative_optimization = False
            self.model.use_quality_aware_prompts = False

            # 冻结质量相关组件
            for param in self.model.quality_estimator.parameters():
                param.requires_grad = False
            for param in self.model.quality_prompt_learner.parameters():
                param.requires_grad = False

        elif current_epoch < self.warmup_epochs + self.quality_aware_epochs:
            # 阶段2: 启用质量感知但不迭代
            self.model.use_iterative_optimization = False
            self.model.use_quality_aware_prompts = True

            # 解冻质量组件
            for param in self.model.quality_estimator.parameters():
                param.requires_grad = True
            for param in self.model.quality_prompt_learner.parameters():
                param.requires_grad = True

        else:
            # 阶段3: 完全启用所有功能
            self.model.use_iterative_optimization = True
            self.model.use_quality_aware_prompts = True


    def _extract_task_performance_from_batch(self, batch):
        """
        【新增】从当前batch提取任务性能指标，用于质量监督
        """
        if "label" in batch:
            labels = batch["label"]
            if isinstance(labels, list):
                labels = torch.tensor(labels).float().to(self.device)
            elif not torch.is_tensor(labels):
                labels = torch.tensor(labels).float().to(self.device)
            else:
                labels = labels.float().to(self.device)

            # 计算标签复杂度作为任务性能的代理
            if labels.dim() > 1:  # 多标签情况 (如 MMIMDb)
                # 使用标签数量的倒数作为性能指标（标签越多越复杂，性能期望越低）
                label_count = labels.sum(dim=-1)
                max_labels = labels.size(-1)
                performance = 1.0 - (label_count / max_labels) * 0.5  # 映射到[0.5, 1.0]
            else:  # 单标签情况 (如 Food101, HateMemes)
                # 使用固定的中等性能
                performance = torch.ones(labels.size(0)) * 0.7

            self._current_task_performance = performance.to(self.device)
        else:
            # 如果没有标签，使用默认性能
            batch_size = len(batch["missing_type"])
            self._current_task_performance = torch.ones(batch_size).to(self.device) * 0.6

    def _compute_generation_losses(self):
        """【调试版】计算生成器相关的损失"""
        # 获取缓存数据
        cached_data = self.model.get_cached_data_for_loss_computation()

        # 详细检查缓存数据
        # print(f"  _compute_generation_losses debug:")
        # print(f"    cached_data type: {type(cached_data)}")
        # print(f"    cached_data keys: {list(cached_data.keys()) if cached_data else 'None'}")

        if not cached_data:
            print(f"    ❌ cached_data is None or empty!")
            return self._get_zero_generation_losses()

        features = cached_data.get('features')
        # print(f"    features type: {type(features)}")
        # print(f"    features keys: {list(features.keys()) if features else 'None'}")

        if not features:
            print(f"    ❌ features is None or empty!")
            return self._get_zero_generation_losses()

        # 检查必要的特征是否存在
        required_features = ['original_image_features', 'original_text_features']
        for req_feat in required_features:
            if req_feat not in features:
                print(f"    ❌ Missing required feature: {req_feat}")
                return self._get_zero_generation_losses()
            else:
                feat_tensor = features[req_feat]
                # print(f"    {req_feat}: shape {feat_tensor.shape}, device {feat_tensor.device}")

        # 检查missing_type
        missing_type = getattr(self, '_current_missing_type', None)
        # print(f"    missing_type: {missing_type}")

        if missing_type is None:
            batch_size = features['original_image_features'].size(0)
            missing_type = [0] * batch_size
            print(f"    Using default missing_type: {missing_type}")

        # 检查modal_generator是否存在
        if not hasattr(self.model, 'modal_generator') or self.model.modal_generator is None:
            print(f"    ❌ modal_generator not found!")
            return self._get_zero_generation_losses()

        # print(f"    modal_generator type: {type(self.model.modal_generator)}")

        try:
            # 使用模态生成器计算所有损失
            generation_losses = self.model.modal_generator.compute_all_generation_losses(
                features['original_image_features'],
                features['original_text_features'],
                missing_type
            )


            return generation_losses

        except Exception as e:
            print(f"    ❌ Error computing generation losses: {e}")
            import traceback
            traceback.print_exc()
            return self._get_zero_generation_losses()

    def _get_zero_generation_losses(self):
        """返回零损失"""
        return {
            'contrastive_loss': torch.tensor(0.0, device=self.device, requires_grad=True),
            'generation_consistency_loss': torch.tensor(0.0, device=self.device, requires_grad=True),
            'cycle_consistency_loss': torch.tensor(0.0, device=self.device, requires_grad=True),
            'generation_quality_loss': torch.tensor(0.0, device=self.device, requires_grad=True)
        }

    def _compute_quality_prediction_loss(self):
        """
        【新增】计算质量预测的训练损失
        """
        # 获取缓存的质量分数
        cached_data = self.model.get_cached_data_for_loss_computation()
        quality_scores = cached_data['quality_scores']

        if quality_scores is None:
            return torch.tensor(0.0, requires_grad=True)


        # 使用质量评估器计算损失
        quality_loss = self.model.quality_estimator.compute_quality_loss(
            quality_scores, self._current_task_performance
        )

        return quality_loss

    def log_quality_statistics(self):
        """
        【新增】记录质量统计信息
        """
        if hasattr(self.model, 'cached_quality_scores') and self.model.cached_quality_scores:
            quality_scores = self.model.cached_quality_scores

            # 统计各种质量指标
            img_relevances = []
            text_relevances = []
            overall_confidences = []

            for quality in quality_scores:
                img_rel = quality['image_quality']['task_relevance']
                text_rel = quality['text_quality']['task_relevance']
                overall_conf = quality['overall_confidence']

                # 安全提取数值
                if torch.is_tensor(img_rel):
                    img_rel = img_rel.item() if img_rel.dim() == 0 else img_rel[0].item()
                if torch.is_tensor(text_rel):
                    text_rel = text_rel.item() if text_rel.dim() == 0 else text_rel[0].item()
                if torch.is_tensor(overall_conf):
                    overall_conf = overall_conf.item() if overall_conf.dim() == 0 else overall_conf[0].item()

                img_relevances.append(float(img_rel))
                text_relevances.append(float(text_rel))
                overall_confidences.append(float(overall_conf))

            # 记录平均值
            self.log("quality/avg_img_relevance", sum(img_relevances) / len(img_relevances))
            self.log("quality/avg_text_relevance", sum(text_relevances) / len(text_relevances))
            self.log("quality/avg_overall_confidence", sum(overall_confidences) / len(overall_confidences))

<|MERGE_RESOLUTION|>--- conflicted
+++ resolved
@@ -949,12 +949,6 @@
             missing_stats = Counter(batch['missing_type'])
             print(f"Missing type distribution: {dict(missing_stats)}")
 
-<<<<<<< HEAD
-        # 提取任务性能指标
-=======
-
-        # 【新增】提取任务性能指标
->>>>>>> e631a134
         self._extract_task_performance_from_batch(batch)
 
         # 前向传播
