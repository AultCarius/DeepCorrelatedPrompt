--- conflicted
+++ resolved
@@ -677,17 +677,11 @@
             hidden_size=512,
             fusion_strategy='adaptive_attention'
         )
-<<<<<<< HEAD
         # 缓存变量，用于损失计算和特征替代
         # self.cached_features = {}
         # self.cached_generation_info = None
         # self.cached_quality_scores = None
-=======
-
-        self.cached_features = {}
-        self.cached_generation_info = None
-        self.cached_quality_scores = None
->>>>>>> f64b69eb
+
 
         # 【新增】质量提示控制
         self.quality_prompts_enabled = True
@@ -700,17 +694,8 @@
         self.prompt_learner.set_quality_prompts_enabled(enabled)
 
     def forward(self, image, text, missing_type, current_epoch=0):
-<<<<<<< HEAD
-        """
-        === 核心修改：实现新的处理逻辑 ===
-=======
-
-        tokenized_texts = torch.stack([clip.tokenize(tx, context_length=77, truncate=True) for tx in text[0]], 0).to(
-            image.get_device()).squeeze(1)
-
-        # 1. 【修改】两阶段提示生成：先基础提示，再质量增强
->>>>>>> f64b69eb
-
+
+        """
         新逻辑：
         1. 预处理：在编码前处理缺失模态
         2. 质量评估：基于完整输入评估质量
