import torch
import torch.nn as nn
import pytorch_lightning as pl
import clip.modules.vision_transformer_prompts as vit
import math
from transformers.models.bert.modeling_bert import BertConfig, BertEmbeddings
from clip.modules import clip_utils, heads, objectives, clip
import copy

# ==========================================
from .modal_generator import ModalGenerator
import torch.nn.functional as F
from .quality_estimator import QualityEstimator
from .quality_guide_fusion import QualityGuidedFusion
# ====质量提示
from .quality_aware_prompt import QualityAwarePromptLearner, IterativeQualityOptimization
# ====新增新质量与新融合
from  .enhanced_quality_estimator import EnhancedQualityEstimator
from  .enhanced_quality_guide_fusion import QualityAwareFusion


def load_clip_to_cpu(backbone_name, prompt_length, prompt_depth):
    url = clip._MODELS[backbone_name]
    model_path = clip._download(url)

    try:
        # loading JIT archive
        model = torch.jit.load(model_path, map_location="cpu")  # .eval()
        state_dict = None

    except RuntimeError:
        state_dict = torch.load(model_path, map_location="cpu")
    model = vit.build_model(state_dict or model.state_dict(), prompt_length, prompt_depth)

    return model


class TextEncoder(nn.Module):
    def __init__(self, clip_model):
        super().__init__()
        self.transformer = clip_model.transformer
        self.token_embedding = clip_model.token_embedding
        self.positional_embedding = clip_model.positional_embedding
        self.ln_final = clip_model.ln_final
        self.text_projection = clip_model.text_projection
        self.dtype = clip_model.dtype
        self.prompt_length = clip_model.prompt_length

    def forward(self, tokenized_texts, all_prompts_text, missing_type):
        x = self.token_embedding(tokenized_texts).type(self.dtype)  # [batch_size, n_ctx, d_model]
        x = x + self.positional_embedding.type(self.dtype)
        x = x.permute(1, 0, 2)  # NLD -> LND
        # Pass as the list, as nn.sequential cannot process multiple arguments in the forward pass
        combined = [x, all_prompts_text, 0, missing_type]  # third argument is the counter which denotes depth of prompt
        outputs = self.transformer(combined)
        # x = outputs[0][self.prompt_length:]  # extract the x back from here

        x = outputs[0]
        # 【修改】动态提取文本特征
        # 根据实际提示长度动态调整
        if len(all_prompts_text) > 0 and all_prompts_text[0] is not None:
            actual_prompt_length = all_prompts_text[0].shape[1]
            x = x[actual_prompt_length:, :, :]  # 移除提示部分
        else:
            x = x[self.prompt_length:, :, :]

        x = x.permute(1, 0, 2)  # LND -> NLD
        x = self.ln_final(x).type(self.dtype)

        # x.shape = [batch_size, n_ctx, transformer.width]
        # take features from the eot embedding (eot_token is the highest number in each sequence)
        x = x[torch.arange(x.shape[0]), tokenized_texts.argmax(dim=-1)] @ self.text_projection

        return x


def _get_clones(module, N):
    return nn.ModuleList([copy.deepcopy(module) for i in range(N)])


class QualityInformedPromptGenerator(nn.Module):
    """质量信息注入的提示生成器"""

    def __init__(self, prompt_length_half, prompt_depth, dtype):
        super().__init__()
        self.prompt_length_half = prompt_length_half  # 12
        self.prompt_depth = prompt_depth
        self.dtype = dtype

        # 质量维度定义：6个主要质量指标
        # [img_norm_stability, img_entropy, img_task_relevance,
        #  text_norm_stability, text_entropy, text_task_relevance]
        self.quality_dim = 6

        # 基础质量提示模板 - 为图像和文本分别设计
        self.base_quality_prompt_image = nn.Parameter(
            nn.init.normal_(torch.empty(self.prompt_length_half, 768, dtype=dtype), std=0.02)
        )
        self.base_quality_prompt_text = nn.Parameter(
            nn.init.normal_(torch.empty(self.prompt_length_half, 512, dtype=dtype), std=0.02)
        )

        # 质量信息注入网络 - 图像分支
        self.quality_injector_image = nn.Sequential(
            nn.Linear(self.quality_dim, 256),
            nn.GELU(),
            nn.Linear(256, 768),  # 输出到图像维度
            nn.Tanh()
        )

        # 质量信息注入网络 - 文本分支
        self.quality_injector_text = nn.Sequential(
            nn.Linear(self.quality_dim, 256),
            nn.GELU(),
            nn.Linear(256, 512),  # 输出到文本维度
            nn.Tanh()
        )

        # 自适应混合权重网络
        self.mixing_weight_calculator = nn.Sequential(
            nn.Linear(self.quality_dim, 32),
            nn.ReLU(),
            nn.Linear(32, 1),
            nn.Sigmoid()
        )

        # 深度相关的质量投影网络（用于不同层）
        embed_dim_text = 512
        embed_dim_image = 768
        embed_dim = embed_dim_text + embed_dim_image
        r = 16

        # 为每一层创建质量投影网络
        single_layer_image = nn.Sequential(
            nn.Linear(embed_dim + self.quality_dim, embed_dim // r),
            nn.GELU(),
            nn.Linear(embed_dim // r, embed_dim_image),
        )
        self.quality_projections_image = _get_clones(single_layer_image, self.prompt_depth)

        single_layer_text = nn.Sequential(
            nn.Linear(embed_dim + self.quality_dim, embed_dim // r),
            nn.GELU(),
            nn.Linear(embed_dim // r, embed_dim_text),
        )
        self.quality_projections_text = _get_clones(single_layer_text, self.prompt_depth)

        # LayerNorm for quality-enhanced features
        self.layernorm_quality_image = nn.ModuleList([
            torch.nn.LayerNorm(embed_dim + self.quality_dim) for _ in range(self.prompt_depth)
        ])
        self.layernorm_quality_text = nn.ModuleList([
            torch.nn.LayerNorm(embed_dim + self.quality_dim) for _ in range(self.prompt_depth)
        ])

    def extract_quality_vector(self, quality_scores):
        """
        从SimplifiedQualityEstimator的输出中提取质量向量

        Args:
            quality_scores: List[Dict] 来自SimplifiedQualityEstimator的质量分数

        Returns:
            quality_vectors: [batch_size, quality_dim] 质量向量
        """
        batch_size = len(quality_scores)
        quality_vectors = []

        for quality in quality_scores:
            # 提取图像质量特征
            img_math = quality['image_quality']['mathematical']
            img_norm_stability = self._safe_extract_value(img_math['norm_stability'])
            img_entropy = self._safe_extract_value(img_math['information_entropy'])
            img_task_relevance = self._safe_extract_value(quality['image_quality']['task_relevance'])

            # 提取文本质量特征
            text_math = quality['text_quality']['mathematical']
            text_norm_stability = self._safe_extract_value(text_math['norm_stability'])
            text_entropy = self._safe_extract_value(text_math['information_entropy'])
            text_task_relevance = self._safe_extract_value(quality['text_quality']['task_relevance'])

            # 构建质量向量
            quality_vector = torch.tensor([
                img_norm_stability,
                img_entropy,
                img_task_relevance,
                text_norm_stability,
                text_entropy,
                text_task_relevance
            ]).to(next(self.parameters()).device)

            quality_vectors.append(quality_vector)

        return torch.stack(quality_vectors)  # [batch_size, 6]

    def _safe_extract_value(self, tensor_or_value):
        """安全提取标量值"""
        if torch.is_tensor(tensor_or_value):
            if tensor_or_value.dim() == 0:
                return tensor_or_value.item()
            elif tensor_or_value.numel() > 0:
                return tensor_or_value.flatten()[0].item()
            else:
                return 0.5  # 默认值
        else:
            return float(tensor_or_value)

    def generate_quality_prompts_for_layer_0(self, quality_vectors):
        """
        为第0层生成质量提示（直接注入基础提示）

        Args:
            quality_vectors: [batch_size, quality_dim]

        Returns:
            quality_prompts_image: [batch_size, prompt_length_half, 768]
            quality_prompts_text: [batch_size, prompt_length_half, 512]
        """
        batch_size = quality_vectors.size(0)

        # 基础提示重复到batch
        base_prompts_image = self.base_quality_prompt_image.unsqueeze(0).repeat(batch_size, 1, 1)  # [batch, 12, 768]
        base_prompts_text = self.base_quality_prompt_text.unsqueeze(0).repeat(batch_size, 1, 1)  # [batch, 12, 512]

        # 质量信息注入
        quality_injection_image = self.quality_injector_image(quality_vectors)  # [batch, 768]
        quality_injection_text = self.quality_injector_text(quality_vectors)  # [batch, 512]

        # 计算自适应混合权重
        mixing_weights = self.mixing_weight_calculator(quality_vectors)  # [batch, 1]

        # 应用质量注入到每个提示位置
        quality_injection_image_expanded = quality_injection_image.unsqueeze(1).expand(-1, self.prompt_length_half,
                                                                                       -1)  # [batch, 12, 768]
        quality_injection_text_expanded = quality_injection_text.unsqueeze(1).expand(-1, self.prompt_length_half,
                                                                                     -1)  # [batch, 12, 512]

        # 自适应混合
        mixing_weights_image = mixing_weights.unsqueeze(-1).expand(-1, self.prompt_length_half, 768)  # [batch, 12, 768]
        mixing_weights_text = mixing_weights.unsqueeze(-1).expand(-1, self.prompt_length_half, 512)  # [batch, 12, 512]

        quality_prompts_image = base_prompts_image + mixing_weights_image * quality_injection_image_expanded
        quality_prompts_text = base_prompts_text + mixing_weights_text * quality_injection_text_expanded

        return quality_prompts_image, quality_prompts_text

    def generate_quality_enhanced_compound_prompts(self, original_prompts_image, original_prompts_text,
                                                   quality_vectors):
        """
        为深度提示生成质量增强的复合提示

        Args:
            original_prompts_image: List[[batch, length, 768]] 原始图像提示
            original_prompts_text: List[[batch, length, 512]] 原始文本提示
            quality_vectors: [batch_size, quality_dim]

        Returns:
            quality_enhanced_prompts_image: List[[batch, length, 768]]
            quality_enhanced_prompts_text: List[[batch, length, 512]]
        """
        quality_enhanced_prompts_image = []
        quality_enhanced_prompts_text = []

        for depth in range(self.prompt_depth):
            if depth < len(original_prompts_image) and depth < len(original_prompts_text):
                # 获取当前层的原始提示
                current_img_prompts = original_prompts_image[depth]  # [batch, length, 768]
                current_text_prompts = original_prompts_text[depth]  # [batch, length, 512]

                # 拼接图像和文本提示
                combined_prompts = torch.cat([current_img_prompts, current_text_prompts],
                                             dim=-1)  # [batch, length, 1280]

                # 为每个样本添加质量信息
                batch_size, prompt_length, _ = combined_prompts.shape
                quality_expanded = quality_vectors.unsqueeze(1).expand(-1, prompt_length, -1)  # [batch, length, 6]

                # 拼接质量信息
                combined_with_quality = torch.cat([combined_prompts, quality_expanded], dim=-1)  # [batch, length, 1286]

                # 通过质量感知投影网络
                enhanced_img_prompts = self.quality_projections_image[depth](
                    self.layernorm_quality_image[depth](combined_with_quality)
                )  # [batch, length, 768]

                enhanced_text_prompts = self.quality_projections_text[depth](
                    self.layernorm_quality_text[depth](combined_with_quality)
                )  # [batch, length, 512]

                quality_enhanced_prompts_image.append(enhanced_img_prompts)
                quality_enhanced_prompts_text.append(enhanced_text_prompts)
            else:
                # 如果超出原始提示范围，保持原样
                if depth < len(original_prompts_image):
                    quality_enhanced_prompts_image.append(original_prompts_image[depth])
                if depth < len(original_prompts_text):
                    quality_enhanced_prompts_text.append(original_prompts_text[depth])

        return quality_enhanced_prompts_image, quality_enhanced_prompts_text

    def forward(self, quality_scores):
        """
        主要接口：基于质量分数生成质量提示

        Args:
            quality_scores: List[Dict] 来自SimplifiedQualityEstimator的质量分数

        Returns:
            layer_0_prompts: Tuple[质量提示图像, 质量提示文本] 用于第0层
            quality_vectors: [batch_size, quality_dim] 质量向量，用于深度提示增强
        """
        if quality_scores is None:
            return None, None

        # 提取质量向量
        quality_vectors = self.extract_quality_vector(quality_scores)

        # 生成第0层的质量提示
        layer_0_prompts = self.generate_quality_prompts_for_layer_0(quality_vectors)

        return layer_0_prompts, quality_vectors


class EnhancedMultiModalPromptLearner(nn.Module):
    """增强的多模态提示学习器 - 集成质量感知提示"""

    def __init__(self, prompt_length, prompt_depth, clip_model):
        super().__init__()
        dtype = clip_model.dtype
        prompt_length_half = prompt_length // 3  # 12 - 保持原有设计

        self.prompt_depth = prompt_depth
        self.prompt_length_half = prompt_length_half
        self.dtype = dtype

        # ===================== 原有的提示参数 =====================
        # 静态提示
        self.visual_prompt_complete = nn.Parameter(
            nn.init.normal_(torch.empty(prompt_length_half, 768, dtype=dtype), std=0.02))
        self.visual_prompt_missing = nn.Parameter(
            nn.init.normal_(torch.empty(prompt_length_half, 768, dtype=dtype), std=0.02))
        self.text_prompt_complete = nn.Parameter(
            nn.init.normal_(torch.empty(prompt_length_half, 512, dtype=dtype), std=0.02))
        self.text_prompt_missing = nn.Parameter(
            nn.init.normal_(torch.empty(prompt_length_half, 512, dtype=dtype), std=0.02))

        # 通用提示
        self.common_prompt_complete = nn.Parameter(
            nn.init.normal_(torch.empty(prompt_length_half, 512, dtype=dtype), std=0.02))
        self.common_prompt_image = nn.Parameter(
            nn.init.normal_(torch.empty(prompt_length_half, 512, dtype=dtype), std=0.02))
        self.common_prompt_text = nn.Parameter(
            nn.init.normal_(torch.empty(prompt_length_half, 512, dtype=dtype), std=0.02))

        # 原有的投影网络
        embed_dim_text = 512
        embed_dim_image = 768
        embed_dim = embed_dim_text + embed_dim_image
        r = 16

        single_layer = nn.Sequential(
            nn.Linear(embed_dim, embed_dim // r),
            nn.GELU(),
            nn.Linear(embed_dim // r, embed_dim_text),
        )
        self.compound_prompt_projections_text = _get_clones(single_layer, self.prompt_depth)
        self.layernorm_text = nn.ModuleList([torch.nn.LayerNorm(embed_dim) for _ in range(self.prompt_depth)])

        single_layer = nn.Sequential(
            nn.Linear(embed_dim, embed_dim // r),
            nn.GELU(),
            nn.Linear(embed_dim // r, embed_dim_image),
        )
        self.compound_prompt_projections_image = _get_clones(single_layer, self.prompt_depth)
        self.layernorm_image = nn.ModuleList([torch.nn.LayerNorm(embed_dim) for _ in range(self.prompt_depth)])

        # 通用提示的投影网络
        self.common_prompt_projection_image = nn.Sequential(
            nn.Linear(embed_dim_text, embed_dim_text // r),
            nn.GELU(),
            nn.Linear(embed_dim_text // r, embed_dim_image),
        )
        self.common_prompt_projection_text = nn.Sequential(
            nn.Linear(embed_dim_text, embed_dim_text // r),
            nn.GELU(),
            nn.Linear(embed_dim_text // r, embed_dim_text),
        )

        # ===================== 新增：质量感知提示生成器 =====================
        self.quality_prompt_generator = QualityInformedPromptGenerator(
            prompt_length_half, prompt_depth, dtype
        )

        # 质量提示开关（可以通过配置控制）
        self.enable_quality_prompts = True

    def forward(self, missing_type, quality_scores=None):
        """
        增强的前向传播，支持质量感知提示

        Args:
            missing_type: List[int] 缺失类型
            quality_scores: List[Dict] 质量分数（可选）

        Returns:
            all_prompts_image: List[[batch, length, 768]] 图像提示
            all_prompts_text: List[[batch, length, 512]] 文本提示
        """
        batch_size = len(missing_type)

        # ===================== 第一步：生成基础提示（原有逻辑） =====================
        all_prompts_image = [[] for _ in range(self.prompt_depth)]
        all_prompts_text = [[] for _ in range(self.prompt_depth)]

        for i in range(batch_size):
            # 根据缺失类型选择初始提示
            if missing_type[i] == 0:  # 模态完整
                initial_prompt_image = self.visual_prompt_complete
                initial_prompt_text = self.text_prompt_complete
                common_prompt = self.common_prompt_complete
            elif missing_type[i] == 1:  # 缺失文本
                initial_prompt_image = self.visual_prompt_complete
                initial_prompt_text = self.text_prompt_missing
                common_prompt = self.common_prompt_image
            elif missing_type[i] == 2:  # 缺失图像
                initial_prompt_image = self.visual_prompt_missing
                initial_prompt_text = self.text_prompt_complete
                common_prompt = self.common_prompt_text

            # 生成第0层的复合提示
            all_prompts_image[0].append(self.compound_prompt_projections_image[0](
                self.layernorm_image[0](torch.cat([initial_prompt_image, initial_prompt_text], -1))))
            all_prompts_text[0].append(self.compound_prompt_projections_text[0](
                self.layernorm_text[0](torch.cat([initial_prompt_image, initial_prompt_text], -1))))

            # 生成后续层的提示
            for index in range(1, self.prompt_depth):
                all_prompts_image[index].append(
                    self.compound_prompt_projections_image[index](self.layernorm_image[index](
                        torch.cat([all_prompts_image[index - 1][-1], all_prompts_text[index - 1][-1]], -1))))
                all_prompts_text[index].append(
                    self.compound_prompt_projections_text[index](self.layernorm_text[index](
                        torch.cat([all_prompts_image[index - 1][-1], all_prompts_text[index - 1][-1]], -1))))

            # 添加通用提示到第0层
            all_prompts_image[0][i] = torch.cat([
                all_prompts_image[0][i],
                self.common_prompt_projection_image(common_prompt)
            ], 0)
            all_prompts_text[0][i] = torch.cat([
                all_prompts_text[0][i],
                self.common_prompt_projection_text(common_prompt)
            ], 0)

        # 转换为张量
        base_prompts_image = [torch.stack(prompts) for prompts in all_prompts_image]
        base_prompts_text = [torch.stack(prompts) for prompts in all_prompts_text]

        # ===================== 第二步：质量感知提示增强 =====================
        if self.enable_quality_prompts and quality_scores is not None:
            return self._apply_quality_enhancement(
                base_prompts_image, base_prompts_text, quality_scores, missing_type
            )
        else:
            # 如果没有质量信息，返回原有提示
            return base_prompts_image, base_prompts_text

    def _apply_quality_enhancement(self, base_prompts_image, base_prompts_text, quality_scores, missing_type):
        """
        应用质量感知提示增强

        Args:
            base_prompts_image: List[[batch, length, 768]] 基础图像提示
            base_prompts_text: List[[batch, length, 512]] 基础文本提示
            quality_scores: List[Dict] 质量分数
            missing_type: List[int] 缺失类型

        Returns:
            enhanced_prompts_image: List[[batch, enhanced_length, 768]]
            enhanced_prompts_text: List[[batch, enhanced_length, 512]]
        """
        # 生成质量提示
        layer_0_quality_prompts, quality_vectors = self.quality_prompt_generator(quality_scores)

        if layer_0_quality_prompts is None:
            return base_prompts_image, base_prompts_text

        quality_prompts_image, quality_prompts_text = layer_0_quality_prompts

        # 增强后的提示列表
        enhanced_prompts_image = []
        enhanced_prompts_text = []

        # ===================== 第0层：添加质量提示 =====================
        # 原有第0层提示形状：[batch, 24, dim] (12 compound + 12 common)
        # 新增质量提示形状：[batch, 12, dim]
        # 最终第0层形状：[batch, 36, dim] (12 quality + 12 compound + 12 common)

        enhanced_layer_0_image = torch.cat([
            quality_prompts_image,  # [batch, 12, 768] 质量提示
            base_prompts_image[0]  # [batch, 24, 768] 原有提示
        ], dim=1)  # [batch, 36, 768]

        enhanced_layer_0_text = torch.cat([
            quality_prompts_text,  # [batch, 12, 512] 质量提示
            base_prompts_text[0]  # [batch, 24, 512] 原有提示
        ], dim=1)  # [batch, 36, 512]

        enhanced_prompts_image.append(enhanced_layer_0_image)
        enhanced_prompts_text.append(enhanced_layer_0_text)

        # ===================== 后续层：质量增强的复合提示 =====================
        if self.prompt_depth > 1:
            # 使用质量信息增强后续层的提示
            quality_enhanced_compound = self.quality_prompt_generator.generate_quality_enhanced_compound_prompts(
                base_prompts_image[1:], base_prompts_text[1:], quality_vectors
            )

            enhanced_compound_image, enhanced_compound_text = quality_enhanced_compound
            enhanced_prompts_image.extend(enhanced_compound_image)
            enhanced_prompts_text.extend(enhanced_compound_text)

        return enhanced_prompts_image, enhanced_prompts_text

    def get_prompt_info(self):
        """
        【新增】获取提示信息，用于调试和可视化
        """
        return {
            'original_prompt_length_per_layer': {
                'layer_0': self.prompt_length_half * 2,  # 24 (compound + common)
                'other_layers': self.prompt_length_half  # 12 (compound only)
            },
            'quality_enhanced_prompt_length_per_layer': {
                'layer_0': self.prompt_length_half * 3,  # 36 (quality + compound + common)
                'other_layers': self.prompt_length_half  # 12 (quality-enhanced compound)
            },
            'prompt_depth': self.prompt_depth,
            'quality_prompts_enabled': self.enable_quality_prompts
        }

    def set_quality_prompts_enabled(self, enabled: bool):
        """
        【新增】动态控制质量提示的启用状态
        """
        self.enable_quality_prompts = enabled

class MultiModalPromptLearner(nn.Module):
    def __init__(self, prompt_length, prompt_depth, clip_model):
        super().__init__()
        dtype = clip_model.dtype
        prompt_length_half = prompt_length // 3  # use half length for generating static prompts, and the other for generating dynamic prompts
        # Default is 1, which is compound shallow prompting
        self.prompt_depth = prompt_depth  # max=12, but will create 11 such shared prompts
        self.visual_prompt_complete = nn.Parameter(
            nn.init.normal_(torch.empty(prompt_length_half, 768, dtype=dtype), std=0.02))
        self.visual_prompt_missing = nn.Parameter(
            nn.init.normal_(torch.empty(prompt_length_half, 768, dtype=dtype), std=0.02))
        self.text_prompt_complete = nn.Parameter(
            nn.init.normal_(torch.empty(prompt_length_half, 512, dtype=dtype), std=0.02))
        self.text_prompt_missing = nn.Parameter(
            nn.init.normal_(torch.empty(prompt_length_half, 512, dtype=dtype), std=0.02))
        self.common_prompt_complete = nn.Parameter(
            nn.init.normal_(torch.empty(prompt_length_half, 512, dtype=dtype), std=0.02))
        self.common_prompt_image = nn.Parameter(
            nn.init.normal_(torch.empty(prompt_length_half, 512, dtype=dtype), std=0.02))
        self.common_prompt_text = nn.Parameter(
            nn.init.normal_(torch.empty(prompt_length_half, 512, dtype=dtype), std=0.02))
        # Also make corresponding projection layers, for each prompt
        embed_dim_text = 512
        embed_dim_image = 768
        embed_dim = embed_dim_text + embed_dim_image
        r = 16
        single_layer = nn.Sequential(
            nn.Linear(embed_dim, embed_dim // r),
            nn.GELU(),
            nn.Linear(embed_dim // r, embed_dim_text),
        )
        self.compound_prompt_projections_text = _get_clones(single_layer, self.prompt_depth)
        self.layernorm_text = nn.ModuleList([torch.nn.LayerNorm(embed_dim) for _ in range(self.prompt_depth)])

        single_layer = nn.Sequential(
            nn.Linear(embed_dim, embed_dim // r),
            nn.GELU(),
            nn.Linear(embed_dim // r, embed_dim_image),
        )
        self.compound_prompt_projections_image = _get_clones(single_layer, self.prompt_depth)
        self.layernorm_image = nn.ModuleList([torch.nn.LayerNorm(embed_dim) for _ in range(self.prompt_depth)])
        self.common_prompt_projection_image = nn.Sequential(
            nn.Linear(embed_dim_text, embed_dim_text // r),
            nn.GELU(),
            nn.Linear(embed_dim_text // r, embed_dim_image),
        )
        self.common_prompt_projection_text = nn.Sequential(
            nn.Linear(embed_dim_text, embed_dim_text // r),
            nn.GELU(),
            nn.Linear(embed_dim_text // r, embed_dim_text),
        )

    def forward(self, missing_type):

        # Before returning, need to transform
        # prompts to 768 for the visual side
        all_prompts_image = [[] for _ in range(self.prompt_depth)]  # Prompts of prompt_depth layers
        all_prompts_text = [[] for _ in range(self.prompt_depth)]  # Prompts of prompt_depth layers
        for i in range(len(missing_type)):
            # set initial prompts for each modality
            if missing_type[i] == 0:  # modality complete
                initial_prompt_image = self.visual_prompt_complete
                initial_prompt_text = self.text_prompt_complete
                common_prompt = self.common_prompt_complete
            elif missing_type[i] == 1:  # missing text
                initial_prompt_image = self.visual_prompt_complete
                initial_prompt_text = self.text_prompt_missing
                common_prompt = self.common_prompt_image
            elif missing_type[i] == 2:  # missing image
                initial_prompt_image = self.visual_prompt_missing
                initial_prompt_text = self.text_prompt_complete
                common_prompt = self.common_prompt_text
            # generate the prompts of the first layer
            all_prompts_image[0].append(self.compound_prompt_projections_image[0](
                self.layernorm_image[0](torch.cat([initial_prompt_image, initial_prompt_text], -1))))
            all_prompts_text[0].append(self.compound_prompt_projections_text[0](
                self.layernorm_text[0](torch.cat([initial_prompt_image, initial_prompt_text], -1))))
            # generate the prompts of the rest layers
            for index in range(1, self.prompt_depth):
                all_prompts_image[index].append(
                    self.compound_prompt_projections_image[index](self.layernorm_image[index](
                        torch.cat([all_prompts_image[index - 1][-1], all_prompts_text[index - 1][-1]], -1))))
                all_prompts_text[index].append(
                    self.compound_prompt_projections_text[index](self.layernorm_text[index](
                        torch.cat([all_prompts_image[index - 1][-1], all_prompts_text[index - 1][-1]], -1))))
            all_prompts_image[0][i] = torch.cat([
                all_prompts_image[0][i],
                self.common_prompt_projection_image(common_prompt)]
                , 0)
            all_prompts_text[0][i] = torch.cat([
                all_prompts_text[0][i],
                self.common_prompt_projection_text(common_prompt)]
                , 0)
        # generate the prompts in each layer as a tensor [B, L, C]

        all_prompts_image = [torch.stack(prompts) for prompts in all_prompts_image]
        all_prompts_text = [torch.stack(prompts) for prompts in all_prompts_text]
        # print(all_prompts_image)
        return all_prompts_image, all_prompts_text


class CustomCLIP(nn.Module):
    def __init__(self, prompt_length, prompt_depth, clip_model):
        super().__init__()
        self.prompt_learner = EnhancedMultiModalPromptLearner(prompt_length, prompt_depth, clip_model)
        self.image_encoder = clip_model.visual
        self.text_encoder = TextEncoder(clip_model)
        self.logit_scale = clip_model.logit_scale
        self.dtype = clip_model.dtype

        # === 核心组件：原始空间模态生成器 ===
        from .improved_modal_generator import ImprovedModalGenerator
        self.modal_generator = ImprovedModalGenerator(
            image_size=224,
            text_length=77,
            hidden_dim=512
        )

        # === 核心组件：基于embedding的质量评估器 ===
        from .simplified_quality_estimator import SimplifiedQualityEstimator
        self.quality_estimator = SimplifiedQualityEstimator(
            image_embed_dim=768,  # CLIP图像embedding维度
            text_embed_dim=512  # CLIP文本embedding维度
        )

        # === 核心组件：质量引导融合器（可选） ===
        from .improved_quality_guide_fusion import UpdatedQualityGuidedFusion
        self.quality_guided_fusion = UpdatedQualityGuidedFusion(
            hidden_size=512,
            fusion_strategy='adaptive_attention'
        )

<<<<<<< HEAD
        self.alignment_proj = nn.Linear(512, 768)

        # === 控制参数 ===
        self.use_quality_fusion = True  # 是否使用质量引导融合
=======

        # 【新增】质量提示控制
>>>>>>> 1e9a7cc0
        self.quality_prompts_enabled = True
        self.training_epoch = 0

        # === 缓存变量（用于损失计算） ===
        self.cached_quality_results = None
        self.cached_generation_info = None
        self.cached_embeddings = None
        self.cached_training_losses = None

        self.cache_step_count = 0  # 记录缓存步数
        self.max_cache_steps = 100  # 最大缓存步数，超过就清理

    def clear_cache(self):
        """【新增】清理所有缓存，释放内存"""
        self.cached_quality_results = None
        self.cached_generation_info = None
        self.cached_embeddings = None
        self.cache_step_count = 0

        # 清理modal_generator的内部缓存（如果有）
        if hasattr(self.modal_generator, 'clear_cache'):
            self.modal_generator.clear_cache()

        # 清理quality_estimator的内部缓存（如果有）
        if hasattr(self.quality_estimator, 'clear_cache'):
            self.quality_estimator.clear_cache()

        # 强制垃圾回收
        import gc
        gc.collect()
        torch.cuda.empty_cache()

    def get_embedding_features(self, processed_images, processed_texts, require_grad=True):
        """
        获取embedding层特征用于质量评估
        不经过完整的transformer，只到embedding层

<<<<<<< HEAD
        Args:
            processed_images: [batch, 3, 224, 224]
            processed_texts: [batch, 77]

        Returns:
            img_embeddings: [batch, 197, 768] 图像patch embedding + cls token + pos embedding
            text_embeddings: [batch, 77, 512] 文本token embedding + pos embedding
        """
        if self.training:
            # === 图像embedding（保留梯度） ===
            x = self.image_encoder.conv1(processed_images.type(self.dtype))  # [batch, 768, 14, 14]
            x = x.reshape(x.shape[0], x.shape[1], -1)  # [batch, 768, 196]
            x = x.permute(0, 2, 1)  # [batch, 196, 768]

            # 添加class token
            cls_token = self.image_encoder.class_embedding.to(x.dtype) + torch.zeros(
                x.shape[0], 1, x.shape[-1], dtype=x.dtype, device=x.device)
            x = torch.cat([cls_token, x], dim=1)  # [batch, 197, 768]

            # 添加位置编码
            img_embeddings = x + self.image_encoder.positional_embedding.to(x.dtype)

            # === 文本embedding（保留梯度） ===
            text_embeddings = self.text_encoder.token_embedding(processed_texts).type(self.dtype)  # [batch, 77, 512]
            text_embeddings = text_embeddings + self.text_encoder.positional_embedding.type(self.dtype)
        else:
            # 推理时关闭梯度
            with torch.no_grad():
                x = self.image_encoder.conv1(processed_images.type(self.dtype))
                x = x.reshape(x.shape[0], x.shape[1], -1)
                x = x.permute(0, 2, 1)

                cls_token = self.image_encoder.class_embedding.to(x.dtype) + torch.zeros(
                    x.shape[0], 1, x.shape[-1], dtype=x.dtype, device=x.device)
                x = torch.cat([cls_token, x], dim=1)
                img_embeddings = x + self.image_encoder.positional_embedding.to(x.dtype)
=======

    def set_quality_prompts_enabled(self, enabled: bool):
        """动态控制质量提示的启用"""
        self.quality_prompts_enabled = enabled
        self.prompt_learner.set_quality_prompts_enabled(enabled)

    def forward(self, image, text, missing_type, current_epoch=0):

        """
        新逻辑：
        1. 预处理：在编码前处理缺失模态
        2. 质量评估：基于完整输入评估质量
        3. 统一编码：单次编码，带质量感知提示
        4. 融合：质量引导的融合
        """
>>>>>>> 1e9a7cc0

                text_embeddings = self.text_encoder.token_embedding(processed_texts).type(self.dtype)
                text_embeddings = text_embeddings + self.text_encoder.positional_embedding.type(self.dtype)


        return img_embeddings, text_embeddings

    def forward(self, image, text, missing_type, current_epoch=0):
        """
        主要前向传播逻辑

        核心流程：
        1. 预处理：在原始空间生成缺失模态
        2. 质量评估：基于embedding特征评估质量
        3. 提示生成：基于质量信息生成质量感知提示
        4. 单次编码：使用提示进行编码
        5. 融合：质量引导的特征融合
        """
        self.training_epoch = current_epoch
        self.cache_step_count += 1

        # 【修复】定期清理缓存防止累积
        if self.cache_step_count % self.max_cache_steps == 0:
            self.clear_cache()
        # print(type(image),type(text))
        # print(text)
        # print("start dtype",image.dtype,text.dtype)

        # === 第1步：文本预处理 ===
        tokenized_texts = torch.stack([
            clip.tokenize(tx, context_length=77, truncate=True)
            for tx in text[0]
        ], 0).to(image.device).squeeze(1)

        # print("token dtype",image.dtype,tokenized_texts.dtype)
        # === 第2步：原始空间模态生成 ===
        processed_images, processed_texts, generation_info = self.modal_generator.preprocess_missing_modalities(
            image, tokenized_texts, missing_type
        )
        # print("processed dtype",processed_images.dtype,processed_texts.dtype)

        # 缓存生成信息用于损失计算
        self.cached_generation_info = generation_info

        # === 第3步：获取embedding特征进行质量评估 ===
        img_embeddings, text_embeddings = self.get_embedding_features(processed_images, processed_texts)
        # print("embeding dtype",img_embeddings.dtype,text_embeddings.dtype)
        # 对于生成的模态，也获取其embedding
        enhanced_img_embeddings = img_embeddings.clone()
        enhanced_text_embeddings = text_embeddings.clone()

        # 对于生成的模态，我们需要重新计算embedding以获得正确的梯度
        for i, miss_type in enumerate(missing_type):
            if miss_type == 2:  # 缺失图像，重新计算生成图像的embedding
                gen_img_emb, _ = self.get_embedding_features(
                    processed_images[i:i + 1], processed_texts[i:i + 1]
                )
                enhanced_img_embeddings[i] = gen_img_emb[0]
            elif miss_type == 1:  # 缺失文本，重新计算生成文本的embedding
                _, gen_text_emb = self.get_embedding_features(
                    processed_images[i:i + 1], processed_texts[i:i + 1]
                )
                enhanced_text_embeddings[i] = gen_text_emb[0]

        # 缓存embedding用于损失计算
        self.cached_embeddings = {
            'original_img': img_embeddings,
            'original_text': text_embeddings,
            'enhanced_img': enhanced_img_embeddings,
            'enhanced_text': enhanced_text_embeddings
        }

        # === 第4步：质量评估 ===
        quality_scores = self.quality_estimator(
            img_embeddings, text_embeddings,
            enhanced_img_embeddings, enhanced_text_embeddings,
            missing_type, generation_info
        )

        # 缓存质量结果用于损失计算
        self.cached_quality_results = quality_scores

        # === 第5步：质量感知提示生成 ===
        if self.quality_prompts_enabled and current_epoch >= 0:  # 可以设置warmup
            quality_prompts_image, quality_prompts_text = self.prompt_learner(
                missing_type, quality_scores
            )
        else:
            # 使用基础提示
            quality_prompts_image, quality_prompts_text = self.prompt_learner(
                missing_type, quality_scores=None
            )

        # === 第6步：单次编码（带提示学习） ===
        # 使用处理后的完整输入和质量感知提示进行编码
        image_features = self.image_encoder(
            processed_images.type(self.dtype),
            quality_prompts_image,
            missing_type
        )
        text_features = self.text_encoder(
            processed_texts,
            quality_prompts_text,
            missing_type
        )

        # 确保梯度传播（训练时）
        if self.training:
            image_features = image_features.requires_grad_(True)
            text_features = text_features.requires_grad_(True)

        # === 第7步：质量引导融合 ===
        if self.use_quality_fusion:
            # 使用质量引导融合
            fused_features = self.quality_guided_fusion(
                image_features, text_features,
                image_features, text_features,  # 这里可以传入增强特征
                quality_scores, missing_type
            )
        else:
            # 简单拼接
            fused_features = torch.cat([image_features, text_features], dim=-1)

        return fused_features

    def compute_training_losses(self, image_input, text_input, missing_type, task_performance=None):
        """
        【修复】计算所有训练损失，确保梯度正确传播

        Args:
            image_input: 原始图像输入
            text_input: 原始文本token
            missing_type: 缺失类型
            task_performance: 任务性能（用于质量损失）

        Returns:
            Dict 包含所有训练损失
        """
        device = image_input.device

        total_losses = {
            'generation_loss': torch.tensor(0.0, device=device, requires_grad=True),
            'quality_loss': torch.tensor(0.0, device=device, requires_grad=True),
            'consistency_loss': torch.tensor(0.0, device=device, requires_grad=True)
        }

<<<<<<< HEAD
        # === 1. 生成器损失（使用原始输入） ===
        if self.training:
            generation_losses = self.modal_generator.compute_generation_losses(
                image_input, text_input, missing_type
            )

            gen_loss = torch.tensor(0.0, device=device, requires_grad=True)
            for loss_name, loss_value in generation_losses.items():
                if isinstance(loss_value, torch.Tensor) and loss_value.requires_grad:
                    gen_loss = gen_loss + loss_value

            total_losses['generation_loss'] = gen_loss

        # === 2. 质量评估损失 ===
        if self.cached_quality_results is not None and self.training:
            quality_loss = self.quality_estimator.compute_quality_loss(
                self.cached_quality_results,
                task_performance=task_performance
            )
            total_losses['quality_loss'] = quality_loss
=======

        return fused_features
>>>>>>> 1e9a7cc0

        # === 3. 一致性损失（基于embedding） ===
        if self.cached_embeddings is not None and self.training:
            consistency_loss = self._compute_embedding_consistency_loss(missing_type)
            total_losses['consistency_loss'] = consistency_loss

        # 缓存损失用于外部访问
        self.cached_training_losses = total_losses

        return total_losses

    def _compute_embedding_consistency_loss(self, missing_type):
        """
        【修复】计算embedding一致性损失
        """
        device = next(self.parameters()).device
        consistency_loss = torch.tensor(0.0, device=device, requires_grad=True)

        if self.cached_embeddings is None:
            return consistency_loss

        orig_img = self.cached_embeddings['original_img']  # [batch, 197, 768]
        orig_text = self.cached_embeddings['original_text']  # [batch, 77, 512]

        complete_count = 0

        for i, miss_type in enumerate(missing_type):
            if miss_type == 0:  # 完整样本
                # 平均池化到向量
                # print(type(orig_img))
                # print(orig_img.shape,orig_img.dtype,orig_img.device)
                # print(orig_text.shape,orig_text.dtype,orig_text.device)

                img_feat = orig_img[i].mean(dim=0)  # [768]
                text_feat = orig_text[i].mean(dim=0)  # [512]
                # print(img_feat.shape, img_feat.dtype, img_feat.device)
                # print(text_feat.shape, text_feat.dtype ,text_feat.device)

                # 投影到相同维度进行对齐

                text_aligned = self.alignment_proj(text_feat)  # [768]

                # 余弦相似度损失
                img_norm = F.normalize(img_feat, p=2, dim=-1)
                text_norm = F.normalize(text_aligned, p=2, dim=-1)
                similarity = torch.dot(img_norm, text_norm)

                # 相似度应该高
                similarity_loss = 1.0 - similarity
                consistency_loss = consistency_loss + similarity_loss
                complete_count += 1

        if complete_count > 0:
            consistency_loss = consistency_loss / complete_count

        return consistency_loss

    def get_cached_losses(self):
        """获取缓存的损失用于外部访问"""
        return self.cached_training_losses

    def set_quality_prompts_enabled(self, enabled: bool):
        """动态控制质量提示的启用"""
        self.quality_prompts_enabled = enabled
        if hasattr(self.prompt_learner, 'set_quality_prompts_enabled'):
            self.prompt_learner.set_quality_prompts_enabled(enabled)

    def set_quality_fusion_enabled(self, enabled: bool):
        """动态控制质量融合的启用"""
        self.use_quality_fusion = enabled

    def get_quality_info(self):
        """获取质量信息用于调试"""
        return {
            'quality_results': self.cached_quality_results,
            'generation_info': self.cached_generation_info,
            'embeddings_cached': self.cached_embeddings is not None,
            'training_losses': self.cached_training_losses
        }


class CLIPransformerSS(pl.LightningModule):
    def __init__(self, config):
        super().__init__()
        self.save_hyperparameters()

        clip_model = load_clip_to_cpu(config['vit'], config['prompt_length'], config['prompt_depth'])

        print("Building custom CLIP")
        hidden_size = 512 * 2
        print(config['prompt_length'])
        self.model = CustomCLIP(config['prompt_length'], config['prompt_depth'], clip_model)

        # === 损失权重配置 ===
        self.generation_loss_weight = config.get('generation_loss_weight', 0.1)
        self.quality_loss_weight = config.get('quality_loss_weight', 0.05)
        self.consistency_loss_weight = config.get('consistency_loss_weight', 0.02)

        # === 训练策略配置 ===
        self.warmup_epochs = config.get('warmup_epochs', 3)
        self.quality_warmup_epochs = config.get('quality_warmup_epochs', 1)

        # === 添加学习率衰减控制 ===
        self.lr_decay_factor = config.get('lr_decay_factor', 0.95)
        self.lr_decay_patience = config.get('lr_decay_patience', 2)
        # === 损失历史记录 ===
        self.loss_history = {
            'main_loss': [],
            'generation_loss': [],
            'quality_loss': [],
            'consistency_loss': []
        }

        # ===================== Downstream ===================== #
        if (
                self.hparams.config["load_path"] != ""
                and not self.hparams.config["test_only"]
                and not self.hparams.config["finetune_first"]
        ):
            #
            ckpt = torch.load(self.hparams.config["load_path"], map_location="cpu")
            state_dict = ckpt["state_dict"]
            self.model.load_state_dict(state_dict, strict=False)

        if self.hparams.config["loss_names"]["hatememes"] > 0:
            cls_num = self.hparams.config["hatememes_class_num"]
            self.hatememes_classifier = nn.Linear(hidden_size, cls_num)
            self.hatememes_classifier.apply(objectives.init_weights)

        if self.hparams.config["loss_names"]["food101"] > 0:
            cls_num = self.hparams.config["food101_class_num"]
            self.food101_classifier = nn.Linear(hidden_size, cls_num)
            self.food101_classifier.apply(objectives.init_weights)

        if self.hparams.config["loss_names"]["mmimdb"] > 0:
            cls_num = self.hparams.config["mmimdb_class_num"]
            self.mmimdb_classifier = nn.Linear(hidden_size, cls_num)
            self.mmimdb_classifier.apply(objectives.init_weights)

        if self.hparams.config["load_path"] != "" and self.hparams.config["finetune_first"]:
            ckpt = torch.load(self.hparams.config["load_path"], map_location="cpu")
            state_dict = ckpt["state_dict"]
            self.model.load_state_dict(state_dict, strict=False)
            print("use pre-finetune model")

        if not self.hparams.config["test_only"]:
            # for name, param in self.model.named_parameters():
            #     if "prompt_learner" not in name and "prompt" not in name and 'ln_final' not in name and 'ln_post' not in name and \
            #             name.split('.')[-1] != 'proj':
            #         param.requires_grad_(False)

            print("============start----freeze===========")
            for name, param in self.model.named_parameters():

                # 只训练以下组件
                trainable_components = [
                    'prompt_learner', 'prompt', 'ln_final', 'ln_post',
                    'modal_generator', 'quality_estimator', 'quality_guided_fusion',
                    'alignment_proj'  # 添加对齐投影层
                ]

                is_trainable = any(comp in name for comp in trainable_components) or name.split('.')[-1] == 'proj'

                if not is_trainable:
                    param.requires_grad_(False)
                    print(f"Not Trainable parameter: {name}")
                else:
                    param.requires_grad_(True)
                    print(f"Trainable parameter: {name}")

        clip_utils.set_metrics(self)
        self.current_tasks = list()

        # ===================== load downstream (test_only) ======================

        if self.hparams.config["load_path"] != "" and self.hparams.config["test_only"]:
            ckpt = torch.load(self.hparams.config["load_path"], map_location="cpu")
            state_dict = ckpt["state_dict"]
            self.load_state_dict(state_dict, strict=True)
        self.records = {}



    def infer(
            self,
            batch,
    ):
        text = batch["text"]
        img = batch["image"][0]  # extract the first view (total 1)
        if self.hparams.config["test_only"]:
            self.model.eval()
            if self.hparams.config["loss_names"]["hatememes"] > 0:
                self.hatememes_classifier.eval()

            if self.hparams.config["loss_names"]["food101"] > 0:
                self.food101_classifier.eval()

            if self.hparams.config["loss_names"]["mmimdb"] > 0:
                self.mmimdb_classifier.eval()

        # 获取增强后的特征
        both_feats = self.model(img, text, batch["missing_type"], current_epoch=self.current_epoch)

        ret = {
            "cls_feats": both_feats,
        }

        return ret

    def forward(self, batch):

        # 【新增】缓存missing_type用于损失计算
        self._current_missing_type = batch["missing_type"]

        ret = dict()
        if len(self.current_tasks) == 0:
            ret.update(self.infer(batch))
            return ret

        # Masked Language Modeling
        if "mlm" in self.current_tasks:
            ret.update(objectives.compute_mlm(self, batch))

        # Masked Patch Prediction
        if "mpp" in self.current_tasks:
            ret.update(objectives.compute_mpp(self, batch))

        # Image Text Matching
        if "itm" in self.current_tasks:
            ret.update(objectives.compute_itm_wpa(self, batch))

        # Binary classification for Hateful Memes
        if "hatememes" in self.current_tasks:
            ret.update(objectives.compute_hatememes(self, batch))

        # Multi-label classification for MM-IMDb
        if "mmimdb" in self.current_tasks:

            ret.update(objectives.compute_mmimdb(self, batch))

            # ret.update(objectives.compute_enhanced_mmimdb(self, batch))
            # ret.update(objectives.compute_enhanced_mmimdb_v2(self, batch))


        # Classification for Food101
        if "food101" in self.current_tasks:
            ret.update(objectives.compute_food101(self, batch))

        return ret

    def training_step(self, batch, batch_idx):
        clip_utils.set_task(self)

        # === 分阶段训练策略 ===
        current_epoch = self.current_epoch

        if current_epoch < self.quality_warmup_epochs:
            # 阶段1：只训练基础组件
            self.model.set_quality_prompts_enabled(False)
            self.model.set_quality_fusion_enabled(False)
            effective_gen_weight = 0.0
            effective_quality_weight = 0.0
            effective_consistency_weight = 0.0
        elif current_epoch < self.warmup_epochs:
            # 阶段2：启用质量感知
            self.model.set_quality_prompts_enabled(True)
            self.model.set_quality_fusion_enabled(False)
            effective_gen_weight = self.generation_loss_weight * 0.5  # 渐进式增加
            effective_quality_weight = self.quality_loss_weight * 0.5
            effective_consistency_weight = 0.0
        else:
            # 阶段3：完全启用
            self.model.set_quality_prompts_enabled(True)
            self.model.set_quality_fusion_enabled(True)
            effective_gen_weight = self.generation_loss_weight
            effective_quality_weight = self.quality_loss_weight
            effective_consistency_weight = self.consistency_loss_weight

<<<<<<< HEAD
        # === 主任务计算 ===
=======
        self._extract_task_performance_from_batch(batch)

>>>>>>> 1e9a7cc0
        output = self(batch)
        main_loss = sum([v for k, v in output.items() if "loss" in k])

        # === 【修复】提取任务性能用于质量损失 ===
        task_performance = self._extract_task_performance(batch, output)

        # === 【修复】获取原始输入并计算训练损失 ===
        image_input = batch["image"][0]
        tokenized_texts = torch.stack([
            clip.tokenize(tx, context_length=77, truncate=True)
            for tx in batch["text"][0]
        ], 0).to(image_input.device).squeeze(1)
        missing_type = batch["missing_type"]

        # 计算所有训练损失
        training_losses = self.model.compute_training_losses(
            image_input, tokenized_texts, missing_type, task_performance
        )

        # === 【修复】确保损失正确加到总损失中 ===
        total_loss = main_loss

        generation_loss = training_losses['generation_loss']
        quality_loss = training_losses['quality_loss']
        consistency_loss = training_losses['consistency_loss']

        # 添加生成器损失
        if effective_gen_weight > 0 and generation_loss.item() > 0:
            weighted_gen_loss = effective_gen_weight * generation_loss
            total_loss = total_loss + weighted_gen_loss
            self.log("train/generation_loss", generation_loss, prog_bar=True)
            self.log("train/weighted_generation_loss", weighted_gen_loss)

        # 添加质量损失
        if effective_quality_weight > 0 and quality_loss.item() > 0:
            weighted_quality_loss = effective_quality_weight * quality_loss
            total_loss = total_loss + weighted_quality_loss
            self.log("train/quality_loss", quality_loss, prog_bar=True)
            self.log("train/weighted_quality_loss", weighted_quality_loss)

        # 添加一致性损失
        if effective_consistency_weight > 0 and consistency_loss.item() > 0:
            weighted_consistency_loss = effective_consistency_weight * consistency_loss
            total_loss = total_loss + weighted_consistency_loss
            self.log("train/consistency_loss", consistency_loss, prog_bar=True)
            self.log("train/weighted_consistency_loss", weighted_consistency_loss)

        # === 【修复】记录损失差异以验证 ===
        loss_difference = total_loss - main_loss
        self.log("train/loss_difference", loss_difference, prog_bar=True)

        # === 记录各种损失 ===
        self.log("train/main_loss", main_loss, prog_bar=True)
        self.log("train/total_loss", total_loss, prog_bar=True)
        self.log("train/epoch", float(self.current_epoch))

        # 记录权重
        self.log("train/gen_weight", effective_gen_weight)
        self.log("train/quality_weight", effective_quality_weight)
        self.log("train/consistency_weight", effective_consistency_weight)

        # === 【修复】记录质量统计信息 ===
        if current_epoch >= self.quality_warmup_epochs:
            self._log_quality_statistics()

        # === 记录损失历史 ===
        self.loss_history['main_loss'].append(main_loss.item())
        self.loss_history['generation_loss'].append(generation_loss.item())
        self.loss_history['quality_loss'].append(quality_loss.item())
        self.loss_history['consistency_loss'].append(consistency_loss.item())

        # === 【修复】梯度裁剪防止梯度爆炸 ===
        if self.training:
            torch.nn.utils.clip_grad_norm_(self.parameters(), max_norm=1.0)
        # print(total_loss)

        return total_loss

    def _log_quality_statistics(self):
        """
        【修复】记录质量统计信息，添加更多调试信息
        """
        quality_info = self.model.get_quality_info()
        quality_results = quality_info.get('quality_results')

        if quality_results:
            # 统计各种质量指标
            stats = {
                'img_relevances': [],
                'text_relevances': [],
                'overall_confidences': [],
                'img_uncertainties': [],
                'text_uncertainties': [],
                'cross_modal_consistencies': [],
                'generation_confidences': []
            }

            for quality in quality_results:
                stats['img_relevances'].append(
                    self._safe_extract_value(quality['image_quality']['task_relevance'])
                )
                stats['text_relevances'].append(
                    self._safe_extract_value(quality['text_quality']['task_relevance'])
                )
                stats['overall_confidences'].append(
                    self._safe_extract_value(quality['overall_confidence'])
                )
                stats['img_uncertainties'].append(
                    self._safe_extract_value(quality['image_quality']['uncertainty'])
                )
                stats['text_uncertainties'].append(
                    self._safe_extract_value(quality['text_quality']['uncertainty'])
                )
                stats['cross_modal_consistencies'].append(
                    self._safe_extract_value(quality['cross_modal_consistency']['overall_consistency'])
                )
                stats['generation_confidences'].append(
                    self._safe_extract_value(quality['image_quality']['generation_confidence'])
                )

            # 记录平均值和标准差
            for key, values in stats.items():
                if values:
                    mean_val = sum(values) / len(values)
                    std_val = (sum([(v - mean_val) ** 2 for v in values]) / len(values)) ** 0.5

                    self.log(f"quality/avg_{key}", mean_val)
                    self.log(f"quality/std_{key}", std_val)

    def _safe_extract_value(self, tensor_or_value):
        """安全提取标量值"""
        if torch.is_tensor(tensor_or_value):
            if tensor_or_value.dim() == 0:
                return tensor_or_value.item()
            elif tensor_or_value.numel() > 0:
                return tensor_or_value.flatten()[0].item()
            else:
                return 0.5  # 默认值
        else:
            return float(tensor_or_value)


    def training_epoch_end(self, outs):
        clip_utils.epoch_wrapup(self)
        # === 打印训练阶段信息 ===
        current_epoch = self.current_epoch
        print(f"=== Epoch {self.current_epoch} ended, cleaning up memory ===")

        # 1. 清理模型内部缓存
        self.model.clear_cache()

        # 2. 清理PyTorch缓存
        torch.cuda.empty_cache()

        # 3. 强制垃圾回收
        import gc
        gc.collect()

        # 4. 记录内存使用情况
        allocated = torch.cuda.memory_allocated() / 1024 ** 3
        reserved = torch.cuda.memory_reserved() / 1024 ** 3
        print(f"Memory after cleanup - Allocated: {allocated:.2f}GB, Reserved: {reserved:.2f}GB")

        # 5. 如果内存使用过高，额外清理
        if allocated > 10.0:  # 如果分配内存超过10GB
            print("Memory usage high, performing additional cleanup...")

            # 清理所有模块的缓存
            for module in self.modules():
                if hasattr(module, 'clear_cache'):
                    module.clear_cache()

            # 再次清理
            torch.cuda.empty_cache()
            gc.collect()

            # 重新记录
            allocated_after = torch.cuda.memory_allocated() / 1024 ** 3
            print(f"Memory after additional cleanup: {allocated_after:.2f}GB")


    def on_train_epoch_start(self):
        """训练epoch开始时的配置"""
        current_epoch = self.current_epoch

        # 动态调整损失权重
        if current_epoch < self.quality_warmup_epochs:
            # 阶段1：只训练基础组件
            self.generation_loss_weight = 0.0
            self.quality_loss_weight = 0.0
            self.consistency_loss_weight = 0.0
        elif current_epoch < self.warmup_epochs:
            # 阶段2：逐渐增加辅助损失
            progress = (current_epoch - self.quality_warmup_epochs) / max(1,
                                                                          self.warmup_epochs - self.quality_warmup_epochs)
            self.generation_loss_weight = 0.05 * progress
            self.quality_loss_weight = 0.03 * progress
            self.consistency_loss_weight = 0.01 * progress
        else:
            # 阶段3：完全权重
            self.generation_loss_weight = 0.1
            self.quality_loss_weight = 0.05
            self.consistency_loss_weight = 0.02


    def on_validation_epoch_start(self):
        """验证epoch开始时确保模型状态"""
        # 验证时总是使用完整功能
        self.model.set_quality_prompts_enabled(True)
        self.model.set_quality_fusion_enabled(True)

    def validation_step(self, batch, batch_idx):
        # clip_utils.set_task(self)
        # output = self(batch)
        """【修复】验证步骤，确保模型状态一致"""
        # 确保验证时使用相同的模型配置
        self.model.set_quality_prompts_enabled(True)
        self.model.set_quality_fusion_enabled(True)

        clip_utils.set_task(self)
        output = self(batch)

        return output


    def validation_epoch_end(self, outs):
        clip_utils.epoch_wrapup(self)

    def test_step(self, batch, batch_idx):
        clip_utils.set_task(self)
        output = self(batch)
        ret = dict()

        if self.hparams.config["loss_names"]["vqa"] > 0:
            ret.update(objectives.vqa_test_step(self, batch, output))

        return ret

    def test_epoch_end(self, outs):
        model_name = self.hparams.config["load_path"].split("/")[-1][:-5]

        if self.hparams.config["loss_names"]["vqa"] > 0:
            objectives.vqa_test_wrapup(outs, model_name)
        clip_utils.epoch_wrapup(self)

    def configure_optimizers(self):
        return clip_utils.set_schedule(self)


    def create_loss_scheduler(self):
        """创建自适应损失调度器"""
        return {
            'warmup': {'cycle': 0.05, 'quality': 0.001},  # 前5轮: 重点训练生成器
            'quality_aware': {'cycle': 0.02, 'quality': 0.01},  # 中期: 平衡训练
            'full_optimization': {'cycle': 0.01, 'quality': 0.02}  # 后期: 重点质量
        }

    def get_current_loss_weights(self):
        """根据当前epoch获取损失权重"""
        current_epoch = self.current_epoch

        if current_epoch < self.warmup_epochs:
            return self.loss_scheduler['warmup']
        elif current_epoch < self.warmup_epochs + self.quality_aware_epochs:
            return self.loss_scheduler['quality_aware']
        else:
            return self.loss_scheduler['full_optimization']

    def configure_model_for_epoch(self):
        """根据训练阶段配置模型"""
        current_epoch = self.current_epoch

        if current_epoch < self.warmup_epochs:
            # 阶段1: 只训练基础组件
            self.model.use_iterative_optimization = False
            self.model.use_quality_aware_prompts = False

            # 冻结质量相关组件
            for param in self.model.quality_estimator.parameters():
                param.requires_grad = False
            for param in self.model.quality_prompt_learner.parameters():
                param.requires_grad = False

        elif current_epoch < self.warmup_epochs + self.quality_aware_epochs:
            # 阶段2: 启用质量感知但不迭代
            self.model.use_iterative_optimization = False
            self.model.use_quality_aware_prompts = True

            # 解冻质量组件
            for param in self.model.quality_estimator.parameters():
                param.requires_grad = True
            for param in self.model.quality_prompt_learner.parameters():
                param.requires_grad = True

        else:
            # 阶段3: 完全启用所有功能
            self.model.use_iterative_optimization = True
            self.model.use_quality_aware_prompts = True

<<<<<<< HEAD
    def _extract_task_performance(self, batch, output):
        """
        【新增】从当前batch和输出中提取任务性能
        """
        if "mmimdb" in self.current_tasks and "mmimdb_logits" in output:
            # MMIMDb任务：计算预测置信度
            logits = output["mmimdb_logits"]
            labels = torch.tensor(batch["label"]).float().to(logits.device)
=======

    def _extract_task_performance_from_batch(self, batch):
        """【保留】从当前batch提取任务性能指标"""
        if "label" in batch:
            labels = batch["label"]
            if isinstance(labels, list):
                labels = torch.tensor(labels).float().to(self.device)
            elif not torch.is_tensor(labels):
                labels = torch.tensor(labels).float().to(self.device)
            else:
                labels = labels.float().to(self.device)
>>>>>>> 1e9a7cc0

            with torch.no_grad():
                # 计算预测置信度
                probs = torch.sigmoid(logits)
                # 使用预测置信度的最大值作为性能指标
                max_probs = torch.max(probs, dim=-1)[0]
                return max_probs

        elif "food101" in self.current_tasks and "food101_logits" in output:
            # Food101任务：计算预测置信度
            logits = output["food101_logits"]
            with torch.no_grad():
                probs = F.softmax(logits, dim=-1)
                max_probs = torch.max(probs, dim=-1)[0]
                return max_probs

        elif "hatememes" in self.current_tasks and "hatememes_logits" in output:
            # HateMemes任务：计算预测置信度
            logits = output["hatememes_logits"]
            with torch.no_grad():
                probs = F.softmax(logits, dim=-1)
                max_probs = torch.max(probs, dim=-1)[0]
                return max_probs

        else:
            # 默认返回中等性能
            batch_size = len(batch["missing_type"])
            return torch.ones(batch_size, device=self.device) * 0.6






<<<<<<< HEAD
=======
    def log_quality_statistics(self):
        """
        【新增】记录质量统计信息
        """
        if hasattr(self.model, 'cached_quality_scores') and self.model.cached_quality_scores:
            quality_scores = self.model.cached_quality_scores

            # 统计各种质量指标
            img_relevances = []
            text_relevances = []
            overall_confidences = []

            for quality in quality_scores:
                img_rel = quality['image_quality']['task_relevance']
                text_rel = quality['text_quality']['task_relevance']
                overall_conf = quality['overall_confidence']

                # 安全提取数值
                if torch.is_tensor(img_rel):
                    img_rel = img_rel.item() if img_rel.dim() == 0 else img_rel[0].item()
                if torch.is_tensor(text_rel):
                    text_rel = text_rel.item() if text_rel.dim() == 0 else text_rel[0].item()
                if torch.is_tensor(overall_conf):
                    overall_conf = overall_conf.item() if overall_conf.dim() == 0 else overall_conf[0].item()

                img_relevances.append(float(img_rel))
                text_relevances.append(float(text_rel))
                overall_confidences.append(float(overall_conf))

            # 记录平均值
            self.log("quality/avg_img_relevance", sum(img_relevances) / len(img_relevances))
            self.log("quality/avg_text_relevance", sum(text_relevances) / len(text_relevances))
            self.log("quality/avg_overall_confidence", sum(overall_confidences) / len(overall_confidences))

>>>>>>> 1e9a7cc0
<|MERGE_RESOLUTION|>--- conflicted
+++ resolved
@@ -677,15 +677,10 @@
             fusion_strategy='adaptive_attention'
         )
 
-<<<<<<< HEAD
         self.alignment_proj = nn.Linear(512, 768)
 
         # === 控制参数 ===
         self.use_quality_fusion = True  # 是否使用质量引导融合
-=======
-
-        # 【新增】质量提示控制
->>>>>>> 1e9a7cc0
         self.quality_prompts_enabled = True
         self.training_epoch = 0
 
@@ -723,7 +718,6 @@
         获取embedding层特征用于质量评估
         不经过完整的transformer，只到embedding层
 
-<<<<<<< HEAD
         Args:
             processed_images: [batch, 3, 224, 224]
             processed_texts: [batch, 77]
@@ -760,23 +754,6 @@
                     x.shape[0], 1, x.shape[-1], dtype=x.dtype, device=x.device)
                 x = torch.cat([cls_token, x], dim=1)
                 img_embeddings = x + self.image_encoder.positional_embedding.to(x.dtype)
-=======
-
-    def set_quality_prompts_enabled(self, enabled: bool):
-        """动态控制质量提示的启用"""
-        self.quality_prompts_enabled = enabled
-        self.prompt_learner.set_quality_prompts_enabled(enabled)
-
-    def forward(self, image, text, missing_type, current_epoch=0):
-
-        """
-        新逻辑：
-        1. 预处理：在编码前处理缺失模态
-        2. 质量评估：基于完整输入评估质量
-        3. 统一编码：单次编码，带质量感知提示
-        4. 融合：质量引导的融合
-        """
->>>>>>> 1e9a7cc0
 
                 text_embeddings = self.text_encoder.token_embedding(processed_texts).type(self.dtype)
                 text_embeddings = text_embeddings + self.text_encoder.positional_embedding.type(self.dtype)
@@ -923,7 +900,6 @@
             'consistency_loss': torch.tensor(0.0, device=device, requires_grad=True)
         }
 
-<<<<<<< HEAD
         # === 1. 生成器损失（使用原始输入） ===
         if self.training:
             generation_losses = self.modal_generator.compute_generation_losses(
@@ -944,10 +920,7 @@
                 task_performance=task_performance
             )
             total_losses['quality_loss'] = quality_loss
-=======
-
-        return fused_features
->>>>>>> 1e9a7cc0
+
 
         # === 3. 一致性损失（基于embedding） ===
         if self.cached_embeddings is not None and self.training:
@@ -1226,12 +1199,6 @@
             effective_quality_weight = self.quality_loss_weight
             effective_consistency_weight = self.consistency_loss_weight
 
-<<<<<<< HEAD
-        # === 主任务计算 ===
-=======
-        self._extract_task_performance_from_batch(batch)
-
->>>>>>> 1e9a7cc0
         output = self(batch)
         main_loss = sum([v for k, v in output.items() if "loss" in k])
 
@@ -1531,7 +1498,6 @@
             self.model.use_iterative_optimization = True
             self.model.use_quality_aware_prompts = True
 
-<<<<<<< HEAD
     def _extract_task_performance(self, batch, output):
         """
         【新增】从当前batch和输出中提取任务性能
@@ -1540,19 +1506,6 @@
             # MMIMDb任务：计算预测置信度
             logits = output["mmimdb_logits"]
             labels = torch.tensor(batch["label"]).float().to(logits.device)
-=======
-
-    def _extract_task_performance_from_batch(self, batch):
-        """【保留】从当前batch提取任务性能指标"""
-        if "label" in batch:
-            labels = batch["label"]
-            if isinstance(labels, list):
-                labels = torch.tensor(labels).float().to(self.device)
-            elif not torch.is_tensor(labels):
-                labels = torch.tensor(labels).float().to(self.device)
-            else:
-                labels = labels.float().to(self.device)
->>>>>>> 1e9a7cc0
 
             with torch.no_grad():
                 # 计算预测置信度
@@ -1587,40 +1540,4 @@
 
 
 
-<<<<<<< HEAD
-=======
-    def log_quality_statistics(self):
-        """
-        【新增】记录质量统计信息
-        """
-        if hasattr(self.model, 'cached_quality_scores') and self.model.cached_quality_scores:
-            quality_scores = self.model.cached_quality_scores
-
-            # 统计各种质量指标
-            img_relevances = []
-            text_relevances = []
-            overall_confidences = []
-
-            for quality in quality_scores:
-                img_rel = quality['image_quality']['task_relevance']
-                text_rel = quality['text_quality']['task_relevance']
-                overall_conf = quality['overall_confidence']
-
-                # 安全提取数值
-                if torch.is_tensor(img_rel):
-                    img_rel = img_rel.item() if img_rel.dim() == 0 else img_rel[0].item()
-                if torch.is_tensor(text_rel):
-                    text_rel = text_rel.item() if text_rel.dim() == 0 else text_rel[0].item()
-                if torch.is_tensor(overall_conf):
-                    overall_conf = overall_conf.item() if overall_conf.dim() == 0 else overall_conf[0].item()
-
-                img_relevances.append(float(img_rel))
-                text_relevances.append(float(text_rel))
-                overall_confidences.append(float(overall_conf))
-
-            # 记录平均值
-            self.log("quality/avg_img_relevance", sum(img_relevances) / len(img_relevances))
-            self.log("quality/avg_text_relevance", sum(text_relevances) / len(text_relevances))
-            self.log("quality/avg_overall_confidence", sum(overall_confidences) / len(overall_confidences))
-
->>>>>>> 1e9a7cc0
+
